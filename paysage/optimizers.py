from . import backends as be
from cytoolz import identity, partial
from .models import gradient_util as gu

# ----- CLASSES ----- #

class GradientMemory(object):
    """
    Many optimizers like RMSProp or ADAM keep track of moving averages
    of the gradients. This class computes the first two moments of the
    gradients as running averages.

    """

    def __init__(self, mean_weight=0.9, mean_square_weight=0.0):
        """
        Create a gradient memory object to keep track of the first two
        moments of the gradient.

        Args:
            mean_weight (float \in (0,1); optional):
                how strongly to weight the previous gradient
            mean_square_weight (float \in (0,1); optional)
                how strongly to weight the square of the previous gradient

        Returns:
            GradientMemory

        """
        self.mean_weight = be.float_scalar(mean_weight)
        self.mean_square_weight = be.float_scalar(mean_square_weight)

        self.mean_gradient = None
        self.mean_square_gradient = None

        self.mixer_ = partial(be.mix_inplace, self.mean_weight)
        self.square_mixer_ = partial(be.square_mix_inplace, self.mean_square_weight)

    def update_mean(self, grad):
        """
        Update the running average of the model gradients.

        Args:
            grad (a Gradient object)

        Returns:
            None

        """
        if self.mean_gradient is None:
            self.mean_gradient = gu.grad_apply(identity, grad)
        else:
            gu.grad_mapzip_(self.mixer_, self.mean_gradient, grad)

    def update_mean_square(self, grad):
        """
        Update the running average of the squared model gradients.

        Args:
            grad (a Gradient object)

        Returns:
            None

        """
        if self.mean_square_gradient is None:
            self.mean_square_gradient = gu.grad_apply(be.square, grad)
        else:
            gu.grad_mapzip_(self.square_mixer_, self.mean_square_gradient, grad)

    def update(self, grad):
        """
        Update the running average of the model gradients and the running
        average of the squared model gradients.

        Notes:
            Modifies mean_weight and mean_square_weight attributes in place.

        Args:
            grad (a Gradient object)

        Returns:
            None

        """
        if self.mean_weight:
            self.update_mean(grad)
        if self.mean_square_weight:
            self.update_mean_square(grad)

    def normalize(self, grad, unbiased=False):
        """
        Divide grad by the square root of the mean square gradient.

        Notes:
            A running average is biased due to autoregressive correlations
            between adjacent timepoints. The bias can be corrected by
            dividing the results by appropriate weights that reflect
            the degree of autocorrelation.

            Acts like the identity function if mean_square_weight = 0.

        Args:
            grad (a Gradient object)
            unbiased (bool): whether to unbias the estimates

        Returns:
            normalized Gradient object

        """
        if not self.mean_square_gradient:
            return grad

        if unbiased:
            mean_norm = be.float_scalar(1 - self.mean_weight)
            mean_square_norm = be.float_scalar(1 - self.mean_square_weight)
            def normalizer(mean, mean_square):
                return be.sqrt_div(mean / mean_norm,
                                   mean_square / mean_square_norm)
        else:
            def normalizer(mean, mean_square):
                return be.sqrt_div(mean, mean_square)

        return gu.grad_mapzip(normalizer, grad, self.mean_square_gradient)



class Scheduler(object):
    """Base class for the learning rate schedulers"""
    def __init__(self):
        """
        Create a scheduler object.

        Args:
            None

        Returns:
            Scheduler

        """
        self.lr = 1
        self.iter = 0
        self.epoch = 0

    def increment(self, epoch):
        """
        Update the iter and epoch attributes.

        Notes:
            Modifies iter and epoch attributes in place.

        Args:
            epoch (int): the current epoch

        Returns:
            None

        """
        self.iter += 1
        self.epoch = epoch


class ExponentialDecay(Scheduler):
    """Learning rate that decays exponentially per epoch"""
    def __init__(self, lr_decay=0.9):
        """
        Create an exponential decay learning rate schedule.
        Larger lr_decay -> slower decay.

        Args:
            lr_decay (float \in (0,1))

        Returns:
            ExponentialDecay

        """
        super().__init__()
        self.lr_decay = lr_decay

    def get_lr(self):
        """
        Compute the current value of the learning rate.

        Args:
            None

        Returns:
            lr (float)

        """
        self.lr = (self.lr_decay ** self.epoch)
        return self.lr


class PowerLawDecay(Scheduler):
    """Learning rate that decays with a power law per epoch"""
    def __init__(self, lr_decay=0.1):
        """
        Create a power law decay learning rate schedule.
        Larger lr_decay -> faster decay.

        Args:
            lr_decay (float \in (0,1))

        Returns:
            PowerLawDecay

        """
        super().__init__()
        self.lr_decay = lr_decay

    def get_lr(self):
        """
        Compute the current value of the learning rate.

        Args:
            None

        Returns:
            lr (float)

        """
        self.lr = 1 / (1 + self.lr_decay * self.epoch)
        return self.lr



class Optimizer(object):
    """Base class for the optimizer methods."""
    def __init__(self, scheduler=PowerLawDecay(), tolerance=1e-7):
        """
        Create an optimizer object:

        Args:
            scheduler (a learning rate schedule object; optional)
            tolerance (float; optional):
                the gradient magnitude to declar convergence

        Returns:
            Optimizer

        """
        self.scheduler = scheduler
        self.tolerance = tolerance
        self.delta = {}

    def check_convergence(self):
        """
        Check the convergence criterion.

        Args:
            None

        Returns:
            bool: True if converged, False if not
        """
        mag = gu.grad_magnitude(self.delta)
        return mag <= self.tolerance


class Gradient(Optimizer):
    """Vanilla gradient optimizer"""
    def __init__(self,
                 stepsize=0.001,
                 scheduler=PowerLawDecay(),
                 tolerance=1e-7,
                 ascent=False):
        """
        Create a gradient ascent/descent optimizer.

        Aliases:
            gradient

        Args:
            model: a Model object to optimize
            stepsize (float; optional): the initial stepsize
            scheduler (a learning rate scheduler object; optional)
            tolerance (float; optional):
                the gradient magnitude to declar convergence

        Returns:
            StochasticGradientDescent

        """
        super().__init__(scheduler, tolerance)
        self.stepsize = stepsize
        if (ascent):
            self.grad_multiplier = -1.0
        else:
            self.grad_multiplier = 1.0

<<<<<<< HEAD
    def update(self, model, data_state, model_state, epoch):
=======
    def update(self, model, grad, epoch):
>>>>>>> 8693b1a3
        """
        Update the model parameters with a gradient step.

        Notes:
            Changes parameters of model in place.

        Args:
            model: a Model object to optimize
<<<<<<< HEAD
            data_state (State object): observations
            model_state (State object): samples from the model
=======
            grad: a Gradient object
>>>>>>> 8693b1a3
            epoch (int): the current epoch

        Returns:
            None

        """
        self.scheduler.increment(epoch)
        lr_ = partial(be.tmul_,
                      be.float_scalar(self.grad_multiplier * self.scheduler.get_lr() * self.stepsize))

<<<<<<< HEAD
        self.delta = model.gradient(data_state, model_state)
=======
        self.delta = grad
>>>>>>> 8693b1a3
        gu.grad_apply_(lr_, self.delta)
        model.parameter_update(self.delta)

class Momentum(Optimizer):
    """
    Stochastic gradient descent with momentum.
    Qian, N. (1999).
    On the momentum term in gradient descent learning algorithms.
    Neural Networks, 12(1), 145–151

    """
    def __init__(self,
                 stepsize=0.001,
                 momentum=0.9,
                 scheduler=PowerLawDecay(),
                 tolerance=1e-7,
                 ascent=False):
        """
        Create a stochastic gradient descent with momentum optimizer.

        Aliases:
            momentum

        Args:
            model: a Model object to optimize
            stepsize (float; optional): the initial stepsize
            momentum (float; optional): the amount of momentum
            scheduler (a learning rate scheduler object; optional)
            tolerance (float; optional):
                the gradient magnitude to declar convergence

        Returns:
            Momentum

        """
        super().__init__(scheduler, tolerance)
        self.stepsize = stepsize
        self.memory = GradientMemory(mean_weight=momentum,
                                     mean_square_weight=0)
        if (ascent):
            self.grad_multiplier = -1.0
        else:
            self.grad_multiplier = 1.0

<<<<<<< HEAD
    def update(self, model, data_state, model_state, epoch):
=======
    def update(self, model, grad, epoch):
>>>>>>> 8693b1a3
        """
        Update the model parameters with a gradient step.

        Notes:
            Changes parameters of model in place.

        Args:
            model: a Model object to optimize
<<<<<<< HEAD
            data_state (State object): observations
            model_state (State object): samples from the model
=======
            grad: a Gradient object
>>>>>>> 8693b1a3
            epoch (int): the current epoch

        Returns:
            None

        """
        self.scheduler.increment(epoch)
        lr = partial(be.tmul,
                      be.float_scalar(self.grad_multiplier * self.scheduler.get_lr() * self.stepsize))
<<<<<<< HEAD

        grad = model.gradient(data_state, model_state)
=======
>>>>>>> 8693b1a3
        self.memory.update(grad)
        self.delta = gu.grad_apply(lr, self.memory.mean_gradient)
        model.parameter_update(self.delta)


class RMSProp(Optimizer):
    """
    Stochastic gradient descent with RMSProp.
    Geoffrey Hinton's Coursera Course Lecture 6e

    """
    def __init__(self,
                 stepsize=0.001,
                 mean_square_weight=0.9,
                 scheduler=PowerLawDecay(),
                 tolerance=1e-7,
                 ascent=False):
        """
        Create a stochastic gradient descent with RMSProp optimizer.

        Aliases:
            rmsprop

        Args:
            model: a Model object to optimize
            stepsize (float; optional): the initial stepsize
            mean_square_weight (float; optional):
                for computing the running average of the mean-square gradient
            scheduler (a learning rate scheduler object; optional)
            tolerance (float; optional):
                the gradient magnitude to declar convergence

        Returns:
            RMSProp

        """
        super().__init__(scheduler, tolerance)
        self.stepsize = be.float_scalar(stepsize)

        self.memory = GradientMemory(mean_weight=0,
                                     mean_square_weight=mean_square_weight)
        if (ascent):
            self.grad_multiplier = -1.0
        else:
            self.grad_multiplier = 1.0

<<<<<<< HEAD
    def update(self, model, data_state, model_state, epoch):
=======
    def update(self, model, grad, epoch):
>>>>>>> 8693b1a3
        """
        Update the model parameters with a gradient step.

        Notes:
            Changes parameters of model in place.

        Args:
            model: a Model object to optimize
<<<<<<< HEAD
            data_state (State object): observations
            model_state (State object): samples from the model
=======
            grad: a Gradient object
>>>>>>> 8693b1a3
            epoch (int): the current epoch

        Returns:
            None

        """
        self.scheduler.increment(epoch)
        lr_ = partial(be.tmul_,
                      be.float_scalar(self.grad_multiplier * self.scheduler.get_lr() * self.stepsize))
<<<<<<< HEAD

        grad = model.gradient(data_state, model_state)
=======
>>>>>>> 8693b1a3
        self.memory.update(grad)
        self.delta = self.memory.normalize(grad, unbiased=True)
        gu.grad_apply_(lr_, self.delta)
        model.parameter_update(self.delta)


class ADAM(Optimizer):
    """
    Stochastic gradient descent with Adaptive Moment Estimation algorithm.

    Kingma, D. P., & Ba, J. L. (2015).
    Adam: a Method for Stochastic Optimization.
    International Conference on Learning Representations, 1–13.

    """
    def __init__(self,
                 stepsize=0.001,
                 mean_weight=0.9,
                 mean_square_weight=0.999,
                 scheduler=PowerLawDecay(),
                 tolerance=1e-7,
                 ascent=False):
        """
        Create a stochastic gradient descent with ADAM optimizer.

        Aliases:
            adam

        Args:
            model: a Model object to optimize
            stepsize (float; optional): the initial stepsize
            mean_weight (float; optional):
                for computing the running average of the mean gradient
            mean_square_weight (float; optional):
                for computing the running average of the mean-square gradient
            scheduler (a learning rate scheduler object; optional)
            tolerance (float; optional):
                the gradient magnitude to declar convergence

        Returns:
            ADAM

        """
        super().__init__(scheduler, tolerance)
        self.stepsize = be.float_scalar(stepsize)

        self.memory = GradientMemory(mean_weight=mean_weight,
                                     mean_square_weight=mean_square_weight)
        if (ascent):
            self.grad_multiplier = -1.0
        else:
            self.grad_multiplier = 1.0

<<<<<<< HEAD
    def update(self, model, data_state, model_state, epoch):
=======
    def update(self, model, grad, epoch):
>>>>>>> 8693b1a3
        """
        Update the model parameters with a gradient step.

        Notes:
            Changes parameters of model in place.

        Args:
            model: a Model object to optimize
<<<<<<< HEAD
            data_state (State object): observations
            model_state (State object): samples from the model
=======
            grad: a Gradient object
>>>>>>> 8693b1a3
            epoch (int): the current epoch

        Returns:
            None

        """
        self.scheduler.increment(epoch)
        lr_ = partial(be.tmul_,
                      be.float_scalar(self.grad_multiplier * self.scheduler.get_lr() * self.stepsize))
<<<<<<< HEAD

        grad = model.gradient(data_state, model_state)
=======
>>>>>>> 8693b1a3
        self.memory.update(grad)
        self.delta = self.memory.normalize(self.memory.mean_gradient,
                                           unbiased=True)
        gu.grad_apply_(lr_, self.delta)
        model.parameter_update(self.delta)


# ----- ALIASES ----- #

gradient = Gradient
momentum = Momentum
rmsprop = RMSProp
adam = ADAM<|MERGE_RESOLUTION|>--- conflicted
+++ resolved
@@ -289,11 +289,7 @@
         else:
             self.grad_multiplier = 1.0
 
-<<<<<<< HEAD
-    def update(self, model, data_state, model_state, epoch):
-=======
     def update(self, model, grad, epoch):
->>>>>>> 8693b1a3
         """
         Update the model parameters with a gradient step.
 
@@ -302,12 +298,7 @@
 
         Args:
             model: a Model object to optimize
-<<<<<<< HEAD
-            data_state (State object): observations
-            model_state (State object): samples from the model
-=======
             grad: a Gradient object
->>>>>>> 8693b1a3
             epoch (int): the current epoch
 
         Returns:
@@ -317,12 +308,7 @@
         self.scheduler.increment(epoch)
         lr_ = partial(be.tmul_,
                       be.float_scalar(self.grad_multiplier * self.scheduler.get_lr() * self.stepsize))
-
-<<<<<<< HEAD
-        self.delta = model.gradient(data_state, model_state)
-=======
         self.delta = grad
->>>>>>> 8693b1a3
         gu.grad_apply_(lr_, self.delta)
         model.parameter_update(self.delta)
 
@@ -367,11 +353,7 @@
         else:
             self.grad_multiplier = 1.0
 
-<<<<<<< HEAD
-    def update(self, model, data_state, model_state, epoch):
-=======
     def update(self, model, grad, epoch):
->>>>>>> 8693b1a3
         """
         Update the model parameters with a gradient step.
 
@@ -380,12 +362,7 @@
 
         Args:
             model: a Model object to optimize
-<<<<<<< HEAD
-            data_state (State object): observations
-            model_state (State object): samples from the model
-=======
             grad: a Gradient object
->>>>>>> 8693b1a3
             epoch (int): the current epoch
 
         Returns:
@@ -395,11 +372,6 @@
         self.scheduler.increment(epoch)
         lr = partial(be.tmul,
                       be.float_scalar(self.grad_multiplier * self.scheduler.get_lr() * self.stepsize))
-<<<<<<< HEAD
-
-        grad = model.gradient(data_state, model_state)
-=======
->>>>>>> 8693b1a3
         self.memory.update(grad)
         self.delta = gu.grad_apply(lr, self.memory.mean_gradient)
         model.parameter_update(self.delta)
@@ -446,11 +418,7 @@
         else:
             self.grad_multiplier = 1.0
 
-<<<<<<< HEAD
-    def update(self, model, data_state, model_state, epoch):
-=======
     def update(self, model, grad, epoch):
->>>>>>> 8693b1a3
         """
         Update the model parameters with a gradient step.
 
@@ -459,12 +427,7 @@
 
         Args:
             model: a Model object to optimize
-<<<<<<< HEAD
-            data_state (State object): observations
-            model_state (State object): samples from the model
-=======
             grad: a Gradient object
->>>>>>> 8693b1a3
             epoch (int): the current epoch
 
         Returns:
@@ -474,11 +437,6 @@
         self.scheduler.increment(epoch)
         lr_ = partial(be.tmul_,
                       be.float_scalar(self.grad_multiplier * self.scheduler.get_lr() * self.stepsize))
-<<<<<<< HEAD
-
-        grad = model.gradient(data_state, model_state)
-=======
->>>>>>> 8693b1a3
         self.memory.update(grad)
         self.delta = self.memory.normalize(grad, unbiased=True)
         gu.grad_apply_(lr_, self.delta)
@@ -532,11 +490,7 @@
         else:
             self.grad_multiplier = 1.0
 
-<<<<<<< HEAD
-    def update(self, model, data_state, model_state, epoch):
-=======
     def update(self, model, grad, epoch):
->>>>>>> 8693b1a3
         """
         Update the model parameters with a gradient step.
 
@@ -545,12 +499,7 @@
 
         Args:
             model: a Model object to optimize
-<<<<<<< HEAD
-            data_state (State object): observations
-            model_state (State object): samples from the model
-=======
             grad: a Gradient object
->>>>>>> 8693b1a3
             epoch (int): the current epoch
 
         Returns:
@@ -560,11 +509,6 @@
         self.scheduler.increment(epoch)
         lr_ = partial(be.tmul_,
                       be.float_scalar(self.grad_multiplier * self.scheduler.get_lr() * self.stepsize))
-<<<<<<< HEAD
-
-        grad = model.gradient(data_state, model_state)
-=======
->>>>>>> 8693b1a3
         self.memory.update(grad)
         self.delta = self.memory.normalize(self.memory.mean_gradient,
                                            unbiased=True)
