# -*- coding: utf-8 -*-
"""
This module defines classes that represent the state of some model fit metric,
derived from summary information about the current state of the model
(encapsulated in MetricState).

"""

from collections import namedtuple
import math

from . import backends as be

# ----- CLASSES ----- #

"""
A namedtuple of states.

Attributes:
    minibatch: a State object with the visible units clamped to the observations
    reconstructions: a State object with one update from the observations
    random_samples: a State object with random units for all layers
    samples: a State object sampled from the model (i.e., fantasy particles)
    model: a Model object

"""
MetricState = namedtuple('MetricState', [
    'minibatch',
    'reconstructions',
    'random_samples',
    'samples',
    'model'
])

class ReconstructionError(object):
    """
    Compute the root-mean-squared error between observations and their
    reconstructions using minibatches.

    """

    name = 'ReconstructionError'

    def __init__(self):
        """
        Create a ReconstructionError object.

        Args:
            None

        Returns:
            ReconstructionERror

        """
        self.mean_square_error = 0
        self.norm = 0

    def reset(self) -> None:
        """
        Reset the metric to it's initial state.

        Notes:
            Changes norm and mean_square_error in place.

        Args:
            None

        Returns:
            None

        """
        self.mean_square_error = 0
        self.norm = 0

    def update(self, update_args: MetricState) -> None:
        """
        Update the estimate for the reconstruction error using a batch
        of observations and a batch of reconstructions.

        Notes:
            Changes norm and mean_square_error in place.

        Args:
<<<<<<< HEAD
            update_args: MetricState orderedtuple
=======
            update_args: uses visible layer of minibatch and reconstructions
>>>>>>> 5b8fe379

        Returns:
            None

        """
        self.norm += len(update_args.minibatch.units[0])
        self.mean_square_error += be.tsum(
            (update_args.minibatch.units[0] -
             update_args.reconstructions.units[0])**2)

    def value(self) -> float:
        """
        Get the value of the reconstruction error.

        Args:
            None

        Returns:
            reconstruction error (float)

        """
        if self.norm:
            return math.sqrt(self.mean_square_error / self.norm)
        else:
            return None


class EnergyDistance(object):
    """
    Compute the energy distance between two distributions using
    minibatches of sampled configurations.

    Szekely, G.J. (2002)
    E-statistics: The Energy of Statistical Samples.
    Technical Report BGSU No 02-16.

    """

    name = 'EnergyDistance'

    def __init__(self, downsample=100):
        """
        Create EnergyDistance object.

        Args:
            downsample (int; optional): how many samples to use

        Returns:
            energy distance object

        """
        self.energy_distance = 0
        self.norm = 0
        self.downsample = 100

    def reset(self) -> None:
        """
        Reset the metric to it's initial state.

        Note:
            Modifies norm and energy_distance in place.

        Args:
            None

        Returns:
            None

        """
        self.energy_distance = 0
        self.norm = 0

    def update(self, update_args: MetricState) -> None:
        """
        Update the estimate for the energy distance using a batch
        of observations and a batch of fantasy particles.

        Notes:
            Changes norm and energy_distance in place.

        Args:
<<<<<<< HEAD
            update_args: MetricState orderedtuple
=======
            update_args: uses visible layer of minibatch and samples
>>>>>>> 5b8fe379

        Returns:
            None

        """
        self.norm += 1
        self.energy_distance += \
            be.fast_energy_distance(update_args.minibatch.units[0],
                                    update_args.samples.units[0],
                                    self.downsample)

    def value(self) -> float:
        """
        Get the value of the energy distance.

        Args:
            None

        Returns:
            energy distance (float)

        """
        if self.norm:
            return self.energy_distance / self.norm
        else:
            return None


class EnergyGap(object):
    """
    Samples drawn from a model should have much lower energy
    than purely random samples. The "energy gap" is the average
    energy difference between samples from the model and random
    samples.

    """

    name = 'EnergyGap'

    def __init__(self):
        """
        Create an EnergyGap object.

        Args:
            None

        Returns:
            energy gap object

        """
        self.energy_gap = 0
        self.norm = 0

    def reset(self) -> None:
        """
        Reset the metric to it's initial state.

        Note:
            Modifies norm and energy_gap in place.

        Args:
            None

        Returns:
            None

        """
        self.energy_gap = 0
        self.norm = 0

    def update(self, update_args: MetricState) -> None:
        """
        Update the estimate for the energy gap using a batch
        of observations and a batch of fantasy particles.

        Notes:
            Changes norm and energy_gap in place.

        Args:
<<<<<<< HEAD
            update_args: MetricState orderedtuple
=======
            update_args: uses all layers of minibatch and random_samples, and model
>>>>>>> 5b8fe379

        Returns:
            None

        """
        self.norm += 1
        self.energy_gap += be.mean(update_args.model
                                   .joint_energy(update_args.minibatch))
        self.energy_gap -= be.mean(update_args.model
                                   .joint_energy(update_args.random_samples))

    def value(self):
        """
        Get the value of the energy gap.

        Args:
            None

        Returns:
            energy gap (float)

        """
        if self.norm:
            return self.energy_gap / self.norm
        else:
            return None


class EnergyZscore(object):
    """
    Samples drawn from a model should have much lower energy
    than purely random samples. The "energy gap" is the average
    energy difference between samples from the model and random
    samples. The "energy z-score" is the energy gap divided by
    the standard deviation of the energy taken over random
    samples.

    """

    name = 'EnergyZscore'

    def __init__(self):
        """
        Create an EnergyZscore object.

        Args:
            None

        Returns:
            energy z-score object

        """
        self.data_mean = 0
        self.random_mean = 0
        self.random_mean_square = 0

    def reset(self) -> None:
        """
        Reset the metric to it's initial state.

        Note:
            Modifies norm, random_mean, and random_mean_square in place.

        Args:
            None

        Returns:
            None

        """
        self.data_mean = 0
        self.random_mean = 0
        self.random_mean_square = 0

    def update(self, update_args: MetricState) -> None:
        """
        Update the estimate for the energy z-score using a batch
        of observations and a batch of fantasy particles.

        Notes:
            Changes norm, random_mean, and random_mean_square in place.

        Args:
<<<<<<< HEAD
            update_args: MetricState orderedtuple
=======
            update_args: uses all layers of minibatch and random_samples, and model
>>>>>>> 5b8fe379

        Returns:
            None

        """
        self.data_mean += be.mean(update_args.model
                                  .joint_energy(update_args.minibatch))
        self.random_mean += be.mean(update_args.model
                                     .joint_energy(update_args.random_samples))
        self.random_mean_square += be.mean(update_args.model
                                           .joint_energy(update_args.random_samples)**2)

    def value(self) -> float:
        """
        Get the value of the energy z-score.

        Args:
            None

        Returns:
            energy z-score (float)

        """
        if self.random_mean_square:
            return (self.data_mean - self.random_mean) / math.sqrt(self.random_mean_square)
        else:
            return None

class HeatCapacity(object):
    """
    Compute the heat capacity of the system thought of as a spin system.

    We take the HC to be the second cumulant of the energy, or alternately
    the negative second derivative with respect to inverse temperature of
    the Gibbs free energy.

    """

    name = 'HeatCapacity'

    def __init__(self):
        """
        Create HeatCapacity object.

        Args:
            downsample (int; optional): how many samples to use

        Returns:
            heat capacity object

        """
        self.heat_capacity = 0
        self.norm = 0

    def reset(self) -> None:
        """
        Reset the metric to it's initial state.

        Note:
            Modifies the heat capacity in place.

        Args:
            None

        Returns:
            None

        """
        self.heat_capacity = 0
        self.norm = 0

    def update(self, update_args: MetricState) -> None:
        """
        Update the estimate for the heat capacity

        Notes:
            Changes heat capacity in place.

        Args:
<<<<<<< HEAD
            update_args: MetricState orderedtuple
=======
            update_args: uses all layers of random_samples, and model
>>>>>>> 5b8fe379

        Returns:
            None

        """
        self.norm += 1
        self.heat_capacity += be.mean(be.square(update_args.model
                                   .joint_energy(update_args.samples)))
        self.heat_capacity -= be.square(be.mean(update_args.model
                                   .joint_energy(update_args.samples)))

    def value(self) -> float:
        """
        Get the value of the heat capacity.

        Args:
            None

        Returns:
            heat capacity (float)

        """
        if self.norm:
            return self.heat_capacity / self.norm
        else:
            return None
<|MERGE_RESOLUTION|>--- conflicted
+++ resolved
@@ -81,11 +81,8 @@
             Changes norm and mean_square_error in place.
 
         Args:
-<<<<<<< HEAD
-            update_args: MetricState orderedtuple
-=======
             update_args: uses visible layer of minibatch and reconstructions
->>>>>>> 5b8fe379
+
 
         Returns:
             None
@@ -167,11 +164,7 @@
             Changes norm and energy_distance in place.
 
         Args:
-<<<<<<< HEAD
-            update_args: MetricState orderedtuple
-=======
             update_args: uses visible layer of minibatch and samples
->>>>>>> 5b8fe379
 
         Returns:
             None
@@ -251,11 +244,7 @@
             Changes norm and energy_gap in place.
 
         Args:
-<<<<<<< HEAD
-            update_args: MetricState orderedtuple
-=======
             update_args: uses all layers of minibatch and random_samples, and model
->>>>>>> 5b8fe379
 
         Returns:
             None
@@ -339,11 +328,7 @@
             Changes norm, random_mean, and random_mean_square in place.
 
         Args:
-<<<<<<< HEAD
-            update_args: MetricState orderedtuple
-=======
             update_args: uses all layers of minibatch and random_samples, and model
->>>>>>> 5b8fe379
 
         Returns:
             None
@@ -423,11 +408,7 @@
             Changes heat capacity in place.
 
         Args:
-<<<<<<< HEAD
-            update_args: MetricState orderedtuple
-=======
             update_args: uses all layers of random_samples, and model
->>>>>>> 5b8fe379
 
         Returns:
             None
