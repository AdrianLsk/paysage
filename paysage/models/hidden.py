import numpy
from .. import layers
from .. import backends as B
from ..models.initialize import init_hidden as init
from .. import constraints
from .. import penalties

#---- MODEL CLASSES ----#

class LatentModel(object):
    """LatentModel
       Abstract class for a 2-layer neural network.

    """
    def __init__(self):
        self.layers = {}
        self.params = {}
        self.constraints = {}
        self.penalty = {}

    # placeholder function -- defined in each model
    def sample_hidden(self, visible, beta=None):
        pass

    # placeholder function -- defined in each model
    def sample_visible(self, hidden, beta=None):
        pass

    # placeholder function -- defined in each model
    def marginal_free_energy(self, visible, beta=None):
        pass

    def add_constraints(self, cons):
        for key in cons:
            assert key in self.params
            self.constraints[key] = cons[key]

    def enforce_constraints(self):
        for key in self.constraints:
            getattr(constraints, self.constraints[key])(self.params[key])

    def add_weight_decay(self, penalty, method='l2_penalty'):
        self.penalty.update({'weights': getattr(penalties, method)(penalty)})

    def mcstep(self, vis, beta=None):
        """mcstep(v):
           v -> h -> v'
           return v'

        """
        hid = self.sample_hidden(vis, beta)
        return self.sample_visible(hid, beta)

    def markov_chain(self, vis, steps, beta=None):
        """markov_chain(v, n):
           v -> h -> v_1 -> h_1 -> ... -> v_n
           return v_n

        """
        new_vis = vis.astype(vis.dtype)
        for t in range(steps):
            new_vis = self.mcstep(new_vis, beta)
        return new_vis

    def mean_field_step(self, vis, beta=None):
        """mean_field_step(v):
           v -> h -> v'
           return v'

<<<<<<< HEAD
           It may be worth looking into extended approaches:
           Gabrié, Marylou, Eric W. Tramel, and Florent Krzakala.
           "Training Restricted Boltzmann Machine via the￼
           Thouless-Anderson-Palmer free energy."
           Advances in Neural Information Processing Systems. 2015.
=======
           It may be worth looking into extended approaches: Gabrié, Marylou,
           Eric W. Tramel, and Florent Krzakala. "Training Restricted Boltzmann
           Machine via the Thouless-Anderson-Palmer free energy." Advances in
           Neural Information Processing Systems. 2015.
>>>>>>> c21319d7

        """
        hid = self.hidden_mean(vis, beta)
        return self.visible_mean(hid, beta)

    def mean_field_iteration(self, vis, steps, beta=None):
        """mean_field_iteration(v, n):
           v -> h -> v_1 -> h_1 -> ... -> v_n
           return v_n

        """
        new_vis = vis.astype(vis.dtype)
        for t in range(steps):
            new_vis = self.mean_field_step(new_vis, beta)
        return new_vis

    def deterministic_step(self, vis, beta=None):
        """deterministic_step(v):
           v -> h -> v'
           return v'

        """
        hid = self.hidden_mode(vis, beta)
        return self.visible_mode(hid, beta)

    def deterministic_iteration(self, vis, steps, beta=None):
        """mean_field_iteration(v, n):
           v -> h -> v_1 -> h_1 -> ... -> v_n
           return v_n

        """
        new_vis = vis.astype(vis.dtype)
        for t in range(steps):
            new_vis = self.deterministic_step(new_vis, beta)
        return new_vis

    def random(self, visible):
        return self.layers['visible'].random(visible)



class RestrictedBoltzmannMachine(LatentModel):
    """RestrictedBoltzmanMachine

<<<<<<< HEAD
       Hinton, Geoffrey.
       "A practical guide to training restricted Boltzmann machines."
       Momentum 9.1 (2010): 926.
=======
       Hinton, Geoffrey. "A practical guide to training restricted Boltzmann
       machines." Momentum 9.1 (2010): 926.
>>>>>>> c21319d7

    """
    def __init__(self, nvis, nhid, vis_type='ising', hid_type='bernoulli'):
        assert vis_type in ['ising', 'bernoulli']
        assert hid_type in ['ising', 'bernoulli']

        super().__init__()

        self.nvis = nvis
        self.nhid = nhid

        self.layers['visible'] = layers.get(vis_type)
        self.layers['hidden'] = layers.get(hid_type)

        self.params['weights'] = numpy.random.normal(loc=0.0, scale=0.01,
                                size=(nvis, nhid)).astype(dtype=numpy.float32)
        self.params['visible_bias'] = numpy.zeros(nvis, dtype=numpy.float32)
        self.params['hidden_bias'] = numpy.zeros(nhid, dtype=numpy.float32)

    def initialize(self, data, method='hinton'):
        try:
            func = getattr(init, method)
        except AttributeError:
            print('{} is not a valid initialization method for latent models'.format(method))
        func(data, self)
        self.enforce_constraints()

    def _hidden_field(self, visible, beta=None):
        result = B.dot(visible, self.params['weights'])
        if isinstance(beta, numpy.ndarray):
            result *= beta
        result += self.params['hidden_bias']
        return result

    def _visible_field(self, hidden, beta=None):
        result = B.dot(hidden, self.params['weights'].T)
        if isinstance(beta, numpy.ndarray):
            result *= beta
        result += self.params['visible_bias']
        return result

    def sample_hidden(self, visible, beta=None):
        return self.layers['hidden'].sample_state(self._hidden_field(visible, beta))

    def hidden_mean(self, visible, beta=None):
        return self.layers['hidden'].mean(self._hidden_field(visible, beta))

    def hidden_mode(self, visible, beta=None):
        return self.layers['hidden'].prox(self._hidden_field(visible, beta))

    def sample_visible(self, hidden, beta=None):
        return self.layers['visible'].sample_state(self._visible_field(hidden, beta))

    def visible_mean(self, hidden, beta=None):
        return self.layers['visible'].mean(self._visible_field(hidden, beta))

    def visible_mode(self, hidden, beta=None):
        return self.layers['visible'].prox(self._visible_field(hidden, beta))

    def derivatives(self, visible):
        mean_hidden = self.hidden_mean(visible, beta=None)
        derivs = {}
        if len(mean_hidden.shape) == 2:
            derivs['visible_bias'] = -B.mean(visible, axis=0)
            derivs['hidden_bias'] = -B.mean(mean_hidden, axis=0)
            derivs['weights'] = -B.dot(visible.T, mean_hidden) / len(visible)
        else:
            derivs['visible_bias'] = -visible
            derivs['hidden_bias'] = -mean_hidden
            derivs['weights'] = -B.outer(visible, mean_hidden)
        return derivs

    def joint_energy(self, visible, hidden, beta=None):
        if len(visible.shape) == 2:
<<<<<<< HEAD
            energy = -B.batch_dot(visible.astype(numpy.float32), self.params['weights'],
=======
            energy = -B.batch_dot(visible.astype(numpy.float32),
                                  self.params['weights'],
>>>>>>> c21319d7
                                  hidden.astype(numpy.float32))
        else:
            energy = -B.quadratic_form(visible, self.params['weights'], hidden)
        if isinstance(beta, numpy.ndarray):
            energy *= beta
<<<<<<< HEAD
        energy -= B.dot(visible, self.params['visible_bias'])
        energy -= B.dot(hidden, self.params['hidden_bias'])
=======
        energy -= B.dot(visible, self.params['visible_bias']) \
                  + B.dot(hidden, self.params['hidden_bias'])
>>>>>>> c21319d7
        return B.mean(energy)

    def marginal_free_energy(self, visible, beta=None):
        log_Z_hidden = \
            (self.layers['hidden']
             .log_partition_function(self._hidden_field(visible, beta=beta)))
        return (-B.dot(visible, self.params['visible_bias'])
                - B.msum(log_Z_hidden, axis=1))



class HopfieldModel(LatentModel):
    """HopfieldModel
       A model of associative memory with binary visible units and
       Gaussian hidden units.

<<<<<<< HEAD
       Hopfield, John J.
       "Neural networks and physical systems with emergent collective
       computational abilities."
       Proceedings of the national academy of sciences 79.8 (1982): 2554-2558.
=======
       Hopfield, John J. "Neural networks and physical systems with emergent
       collective computational abilities." Proceedings of the national academy
       of sciences 79.8 (1982): 2554-2558.
>>>>>>> c21319d7

    """
    def __init__(self, nvis, nhid, vis_type='ising'):
        assert vis_type in ['ising', 'bernoulli']

        super().__init__()

        self.nvis = nvis
        self.nhid = nhid

        self.layers['visible'] = layers.get(vis_type)
        self.layers['hidden'] = layers.get('gaussian')

<<<<<<< HEAD
        self.params['weights'] = numpy.random.normal(loc=0.0, scale=0.01,
                                size=(nvis, nhid)).astype(dtype=numpy.float32)
=======
        self.params['weights'] = (
            numpy.random.normal(loc=0.0, scale=0.01, size=(nvis, nhid))
            .astype(dtype=numpy.float32))
>>>>>>> c21319d7
        self.params['visible_bias'] = numpy.zeros(nvis, dtype=numpy.float32)

        # the parameters of the hidden layer are not trainable
        self.hidden_bias = numpy.zeros(nhid, dtype=numpy.float32)
        self.hidden_scale = numpy.ones(nhid, dtype=numpy.float32)

    def initialize(self, data, method='hinton'):
        try:
            func = getattr(init, method)
        except AttributeError:
            print('{} is not a valid initialization method for latent models'.format(method))
        func(data, self)
        self.enforce_constraints()

    def _hidden_loc(self, visible, beta=None):
        result = B.dot(visible, self.params['weights'])
        if isinstance(beta, numpy.ndarray):
            result *= beta
        result += self.hidden_bias
        return result

    def _visible_field(self, hidden, beta=None):
        result = B.dot(hidden, self.params['weights'].T)
        if isinstance(beta, numpy.ndarray):
            result *= beta
        result += self.params['visible_bias']
        return result

    def sample_hidden(self, visible, beta=None):
        return self.layers['hidden'].sample_state(self._hidden_loc(visible, beta), self.hidden_scale)

    def hidden_mean(self, visible, beta=None):
        return self.layers['hidden'].mean(self._hidden_loc(visible, beta))

    def hidden_mode(self, visible, beta=None):
        return self.layers['hidden'].prox(self._hidden_loc(visible, beta))

    def sample_visible(self, hidden, beta=None):
        return self.layers['visible'].sample_state(self._visible_field(hidden, beta))

    def visible_mean(self, hidden, beta=None):
        return self.layers['visible'].mean(self._visible_field(hidden, beta))

    def visible_mode(self, hidden, beta=None):
        return self.layers['visible'].prox(self._visible_field(hidden,beta))

    def derivatives(self, visible):
        mean_hidden = self.hidden_mean(visible, beta=None)
        derivs = {}
        if len(mean_hidden.shape) == 2:
            derivs['visible_bias'] = -B.mean(visible, axis=0)
            derivs['weights'] = -B.batch_outer(visible, mean_hidden) / len(visible)
        else:
            derivs['visible_bias'] = -visible
            derivs['weights'] = -B.outer(visible, mean_hidden)
        return derivs

    def joint_energy(self, visible, hidden, beta=None):
        if len(visible.shape) == 2:
            energy = -B.batch_dot(visible.astype(numpy.float32), self.params['weights'],
                                  hidden.astype(numpy.float32))
        else:
            energy = -B.quadratic_form(visible, self.params['weights'], hidden)
        if isinstance(beta, numpy.ndarray):
            energy *= beta
        energy -= B.dot(visible, self.params['visible_bias'])
        energy -= B.msum(hidden**2, axis=1)
        return B.mean(energy)

    def marginal_free_energy(self, visible, beta=None):
        J = B.dot(self.params['weights'], self.params['weights'].T)
        energy = -B.batch_dot(visible, J, visible)
        if isinstance(beta, numpy.ndarray):
            energy *= numpy.ravel(beta)**2
        energy -= B.dot(visible, self.params['visible_bias'])
        return energy



class GaussianRestrictedBoltzmannMachine(LatentModel):
    """GaussianRestrictedBoltzmanMachine
       RBM with Gaussian visible units.

       Hinton, Geoffrey.
       "A practical guide to training restricted Boltzmann machines."
       Momentum 9.1 (2010): 926.

    """
    def __init__(self, nvis, nhid, hid_type='bernoulli'):
        assert hid_type in ['ising', 'bernoulli']

        super().__init__()

        self.nvis = nvis
        self.nhid = nhid

        self.layers['visible'] = layers.get('gaussian')
        self.layers['hidden'] = layers.get(hid_type)

        self.params['weights'] = numpy.random.normal(loc=0.0, scale=0.01,
                                size=(nvis, nhid)).astype(dtype=numpy.float32)
        self.params['visible_bias'] = numpy.zeros(nvis, dtype=numpy.float32)
        self.params['visible_scale'] = numpy.zeros(nvis, dtype=numpy.float32)
        self.params['hidden_bias'] = numpy.zeros(nhid, dtype=numpy.float32)

    def initialize(self, data, method='hinton'):
        try:
            func = getattr(init, method)
        except AttributeError:
            print('{} is not a valid initialization method for latent models'.format(method))
        func(data, self)
        self.enforce_constraints()

    def _hidden_field(self, visible, beta=None):
        scale = B.exp(self.params['visible_scale'])
        result = B.dot(visible/scale, self.params['weights'])
        if isinstance(beta, numpy.ndarray):
            result *= beta
        result += self.params['hidden_bias']
        return result

    def _visible_loc(self, hidden, beta=None):
        result = B.dot(hidden, self.params['weights'].T)
        if isinstance(beta, numpy.ndarray):
            result *= beta
        result += self.params['visible_bias']
        return result

    def sample_hidden(self, visible, beta=None):
        return self.layers['hidden'].sample_state(self._hidden_field(visible, beta))

    def hidden_mean(self, visible, beta=None):
        return self.layers['hidden'].mean(self._hidden_field(visible, beta))

    def hidden_mode(self, visible, beta=None):
        return self.layers['hidden'].prox(self._hidden_field(visible, beta))

    def sample_visible(self, hidden, beta=None):
        scale = B.exp(0.5 * self.params['visible_scale'])
        return self.layers['visible'].sample_state(self._visible_loc(hidden, beta), scale)

    def visible_mean(self, hidden, beta=None):
        return self.layers['visible'].mean(self._visible_loc(hidden, beta))

    def visible_mode(self, hidden, beta=None):
        return self.layers['visible'].prox(self._visible_loc(hidden,beta))

    def derivatives(self, visible):
        mean_hidden = self.hidden_mean(visible, beta=None)
        scale = B.exp(self.params['visible_scale'])
        v_scaled = visible / scale
        derivs = {}
        if len(mean_hidden.shape) == 2:
            derivs['visible_bias'] = -B.mean(v_scaled, axis=0)
            derivs['hidden_bias'] = -B.mean(mean_hidden, axis=0)
            derivs['weights'] = -B.dot(v_scaled.T, mean_hidden) / len(visible)
            derivs['visible_scale'] = -0.5 * B.mean((visible-self.params['visible_bias'])**2, axis=0)
            derivs['visible_scale'] += B.batch_dot(mean_hidden, self.params['weights'].T, visible, axis=0) / len(visible)
            derivs['visible_scale'] /= scale
        else:
            derivs['visible_bias'] = -v_scaled
            derivs['hidden_bias'] = -mean_hidden
            derivs['weights'] = -B.outer(v_scaled, mean_hidden)
            derivs['visible_scale'] = -0.5 * (visible - self.params['visible_bias'])**2
            derivs['visible_scale'] += B.dot(self.params['weights'], mean_hidden)
            derivs['visible_scale'] /= scale
        return derivs

    def joint_energy(self, visible, hidden, beta=None):
        scale = B.exp(self.params['visible_scale'])
        v_scaled = visible / scale
        if len(visible.shape) == 2:
            energy = -B.batch_dot(v_scaled, self.params['weights'], hidden)
        else:
            energy = -B.quadratic_form(v_scaled, self.params['weights'], hidden)
        if isinstance(beta, numpy.ndarray):
            energy *= beta
        energy -= -0.5 * B.mean((visible - self.params['visible_bias'])**2 / scale, axis=1)
        energy -= B.dot(hidden, self.params['hidden_bias'])
        return B.mean(energy)

    def marginal_free_energy(self, visible, beta=None):
        scale = B.exp(self.params['visible_scale'])
        v_scaled = visible / scale
        log_Z_hidden = self.layers['hidden'].log_partition_function(self._hidden_field(v_scaled, beta))
        return 0.5 * B.mean((visible - self.params['visible_bias'])**2 / scale, axis=1) - B.msum(log_Z_hidden, axis=1)


# ----- ALIASES ----- #

BernoulliRBM = RBM = RestrictedBoltzmannMachine
GRBM = GaussianRBM = GaussianRestrictedBoltzmannMachine<|MERGE_RESOLUTION|>--- conflicted
+++ resolved
@@ -67,18 +67,11 @@
            v -> h -> v'
            return v'
 
-<<<<<<< HEAD
            It may be worth looking into extended approaches:
            Gabrié, Marylou, Eric W. Tramel, and Florent Krzakala.
            "Training Restricted Boltzmann Machine via the￼
            Thouless-Anderson-Palmer free energy."
            Advances in Neural Information Processing Systems. 2015.
-=======
-           It may be worth looking into extended approaches: Gabrié, Marylou,
-           Eric W. Tramel, and Florent Krzakala. "Training Restricted Boltzmann
-           Machine via the Thouless-Anderson-Palmer free energy." Advances in
-           Neural Information Processing Systems. 2015.
->>>>>>> c21319d7
 
         """
         hid = self.hidden_mean(vis, beta)
@@ -123,14 +116,9 @@
 class RestrictedBoltzmannMachine(LatentModel):
     """RestrictedBoltzmanMachine
 
-<<<<<<< HEAD
        Hinton, Geoffrey.
        "A practical guide to training restricted Boltzmann machines."
        Momentum 9.1 (2010): 926.
-=======
-       Hinton, Geoffrey. "A practical guide to training restricted Boltzmann
-       machines." Momentum 9.1 (2010): 926.
->>>>>>> c21319d7
 
     """
     def __init__(self, nvis, nhid, vis_type='ising', hid_type='bernoulli'):
@@ -205,24 +193,14 @@
 
     def joint_energy(self, visible, hidden, beta=None):
         if len(visible.shape) == 2:
-<<<<<<< HEAD
             energy = -B.batch_dot(visible.astype(numpy.float32), self.params['weights'],
-=======
-            energy = -B.batch_dot(visible.astype(numpy.float32),
-                                  self.params['weights'],
->>>>>>> c21319d7
                                   hidden.astype(numpy.float32))
         else:
             energy = -B.quadratic_form(visible, self.params['weights'], hidden)
         if isinstance(beta, numpy.ndarray):
             energy *= beta
-<<<<<<< HEAD
         energy -= B.dot(visible, self.params['visible_bias'])
         energy -= B.dot(hidden, self.params['hidden_bias'])
-=======
-        energy -= B.dot(visible, self.params['visible_bias']) \
-                  + B.dot(hidden, self.params['hidden_bias'])
->>>>>>> c21319d7
         return B.mean(energy)
 
     def marginal_free_energy(self, visible, beta=None):
@@ -239,16 +217,10 @@
        A model of associative memory with binary visible units and
        Gaussian hidden units.
 
-<<<<<<< HEAD
        Hopfield, John J.
        "Neural networks and physical systems with emergent collective
        computational abilities."
        Proceedings of the national academy of sciences 79.8 (1982): 2554-2558.
-=======
-       Hopfield, John J. "Neural networks and physical systems with emergent
-       collective computational abilities." Proceedings of the national academy
-       of sciences 79.8 (1982): 2554-2558.
->>>>>>> c21319d7
 
     """
     def __init__(self, nvis, nhid, vis_type='ising'):
@@ -262,14 +234,8 @@
         self.layers['visible'] = layers.get(vis_type)
         self.layers['hidden'] = layers.get('gaussian')
 
-<<<<<<< HEAD
         self.params['weights'] = numpy.random.normal(loc=0.0, scale=0.01,
                                 size=(nvis, nhid)).astype(dtype=numpy.float32)
-=======
-        self.params['weights'] = (
-            numpy.random.normal(loc=0.0, scale=0.01, size=(nvis, nhid))
-            .astype(dtype=numpy.float32))
->>>>>>> c21319d7
         self.params['visible_bias'] = numpy.zeros(nvis, dtype=numpy.float32)
 
         # the parameters of the hidden layer are not trainable
