import time
from collections import OrderedDict
from itertools import tee

from . import backends as be
from . import metrics as M
from . import schedules
from .models.model_utils import State

class Sampler(object):
    """Base class for the sequential Monte Carlo samplers"""
    def __init__(self, model, pos_updater=None, neg_updater=None, **kwargs):
        """
        Create a sampler.

        Args:
            model: a model object
            kwargs (optional)

        Returns:
            sampler

        """
        self.model = model
        self.pos_state = None
        self.neg_state = None
        if pos_updater is None:
            self.pos_updater = self.model.mean_field_iteration
        else:
            self.pos_updater = pos_updater
        if neg_updater is None:
            self.neg_updater = self.model.markov_chain
        else:
            self.neg_updater = neg_updater

    def set_positive_state(self, state):
        """
        Set up the positive state for each of the Markov Chains.
        The initial state is randomly initialized.

        Notes:
            Modifies the state attribute in place.

        Args:
            shape (tuple): shape if the visible layer

        Returns:
            None

        """
        self.pos_state = state

    def set_negative_state(self, state):
        """
        Set up the initial states for each of the Markov Chains.
        The initial state is randomly initialized.

        Notes:
            Modifies the state attribute in place.

        Args:
            shape (tuple): shape if the visible layer

        Returns:
            None

        """
        self.neg_state = state

    def get_states(self):
        """
        Retrieve the states.

        """
        return self.pos_state, self.neg_state

    @classmethod
    def from_batch(cls, model, batch, **kwargs):
        """
        Create a sampler from a batch object.

        Args:
            model: a Model object
            batch: a Batch object
            method (str; optional): how to update the particles
            kwargs (optional)

        Returns:
            sampler

        """
        tmp = cls(model, **kwargs)
        vdata = batch.get('train')
        tmp.set_positive_state(State.from_visible(vdata, model))
        tmp.set_negative_state(State.from_visible(vdata, model))
        batch.reset_generator('all')
        return tmp


class SequentialMC(Sampler):
    """Basic sequential Monte Carlo sampler"""
    def __init__(self, model, **kwargs):
        """
        Create a sequential Monte Carlo sampler.

        Args:
            model: a model object
            method (str; optional): how to update the particles

        Returns:
            SequentialMC

        """
        # super(SequentialMC, self).__init__(model, **kwargs)
        super().__init__(model, **kwargs)

    def update_positive_state(self, steps):
        """
        Update the positive state of the particles.

        Notes:
            Modifies the state attribute in place.

        Args:
            steps (int): the number of Monte Carlo steps

        Returns:
            None

        """
        if not self.pos_state:
            raise AttributeError(
                'You must call the initialize(self, array_or_shape)'
                +' method to set the initial state of the Markov Chain')
<<<<<<< HEAD
        print(clamped)
        self.pos_state = self.pos_updater(steps, self.pos_state,
                                          clamped=clamped)
=======
        self.pos_state = self.updater(steps, self.pos_state)
>>>>>>> ef730908

    def update_negative_state(self, steps):
        """
        Update the negative state of the particles.

        Notes:
            Modifies the state attribute in place.

        Args:
            steps (int): the number of Monte Carlo steps

        Returns:
            None

        """
        if not self.neg_state:
            raise AttributeError(
                'You must call the initialize(self, array_or_shape)'
                +' method to set the initial state of the Markov Chain')
<<<<<<< HEAD
        self.neg_state = self.neg_updater(steps, self.neg_state,
                                          clamped=clamped)
=======
        self.neg_state = self.updater(steps, self.neg_state)
>>>>>>> ef730908


class DrivenSequentialMC(Sampler):
    """An accelerated sequential Monte Carlo sampler"""
    def __init__(self, model, beta_momentum=0.9, beta_std=0.6,
                 schedule=schedules.constant(initial=1.0)):
        """
        Create a sequential Monte Carlo sampler.

        Args:
            model: a model object
            beta_momentum (float in [0,1]): autoregressive coefficient of beta
            beta_std (float > 0): the standard deviation of beta
            schedule (generator; optional)

        Returns:
            DrivenSequentialMC

        """
        super().__init__(model)

        from numpy.random import gamma, poisson
        self.gamma = gamma
        self.poisson = poisson

        self.std = beta_std
        self.var = self.std**2

        self.phi = beta_momentum # autocorrelation
        self.nu = 1 / self.var # location parameter
        self.c = (1-self.phi) * self.var # scale parameter

        self.beta = None
        self.has_beta = False
        self.schedule = schedule

    def _anneal(self):
        t = next(self.schedule)
        return self.nu / t, self.c * t

    def _update_beta(self):
        """
        Update beta with an autoregressive Gamma process.

        beta_0 ~ Gamma(nu,c/(1-phi)) = Gamma(nu, var)
        h_t ~ Possion( phi/c * h_{t-1})
        beta_t ~ Gamma(nu + z_t, c)

        Achieves a stationary distribution with mean 1 and variance var:
        Gamma(nu, var) = Gamma(1/var, var)

        Notes:
            Modifies the folling attributes in place:
                has_beta, beta_shape, beta

        Args:
            None

        Returns:
            None

        """
        nu, c = self._anneal()
        if not self.has_beta:
            self.has_beta = True
            if self.pos_state:
                self.beta_shape = (be.shape(self.pos_state.units[0])[0], 1)
            else:
                self.beta_shape = (be.shape(self.neg_state.units[0])[0], 1)
            self.beta = self.gamma(nu, c/(1-self.phi), size=self.beta_shape)
        z = self.poisson(lam=self.beta * self.phi/c)
        self.beta = self.gamma(nu + z, c)

    def _beta(self):
        """Return beta in the appropriate tensor format."""
        return be.float_tensor(self.beta)

    def update_positive_state(self, steps):
        """
        Update the state of the particles.

        Notes:
            Modifies the state attribute in place.

        Args:
            steps (int): the number of Monte Carlo steps

        Returns:
            None

        """
        if not self.pos_state:
            raise AttributeError(
                'You must call the initialize(self, array_or_shape)'
                +' method to set the initial state of the Markov Chain')
<<<<<<< HEAD
        self.pos_state = self.pos_updater(steps, self.pos_state, beta=None,
                                          clamped=clamped)
=======
        self.pos_state = self.updater(steps, self.pos_state, beta=None)
>>>>>>> ef730908

    def update_negative_state(self, steps):
        """
        Update the negative state of the particles.

        Notes:
            Modifies the state attribute in place.
            Calls _update_beta() method.

        Args:
            steps (int): the number of Monte Carlo steps

        Returns:
            None

        """
        if not self.neg_state:
            raise AttributeError(
                'You must call the initialize(self, array_or_shape)'
                +' method to set the initial state of the Markov Chain')
        for _ in range(steps):
            self._update_beta()
<<<<<<< HEAD
            self.neg_state = self.neg_updater(1, self.neg_state, self._beta(),
                                              clamped=clamped)
=======
            self.neg_state = self.updater(1, self.neg_state, self._beta())
>>>>>>> ef730908


class ProgressMonitor(object):
    """
    Monitor the progress of training by computing statistics on the
    validation set.

    """
    def __init__(self, batch, metrics=['ReconstructionError']):
        """
        Create a progress monitor.

        Args:
            batch (int): the
            metrics (list[str]): list of metrics to compute

        Returns:
            ProgressMonitor

        """
        self.batch = batch
        self.update_steps = 10
        self.metrics = [M.__getattribute__(m)() for m in metrics]
        self.memory = []

    def check_progress(self, model, store=False, show=False):
        """
        Compute the metrics from a model on the validaiton set.

        Args:
            model: a model object
            store (bool): if true, store the metrics in a list
            show (bool): if true, print the metrics to the screen

        Returns:
            metdict (dict): an ordered dictionary with the metrics

        """
        sampler = SequentialMC(model)

        for metric in self.metrics:
            metric.reset()

        while True:
            try:
                v_data = self.batch.get(mode='validate')
            except StopIteration:
                break

            # set up the positive state
            data_state = State.from_visible(v_data, model)
            sampler.set_positive_state(data_state)
            # set up the negative state
            random_samples = model.random(v_data)
            model_state = State.from_visible(random_samples, model)
            sampler.set_negative_state(model_state)

            # update the states
            sampler.update_positive_state(1)
            sampler.update_negative_state(self.update_steps)

            metric_state = M.MetricState(minibatch=data_state,
                                         reconstructions=sampler.pos_state,
                                         random_samples=model_state,
                                         samples=sampler.neg_state,
                                         model=model)

            # update metrics
            for metric in self.metrics:
                metric.update(metric_state)

        # compute metric dictionary
        metdict = OrderedDict([(m.name, m.value()) for m in self.metrics])

        if show:
            for metric in metdict:
                print("-{0}: {1:.6f}".format(metric, metdict[metric]))

        if store:
            self.memory.append(metdict)

        return metdict


def contrastive_divergence(vdata, model, sampler, steps=1):
    """
    Compute an approximation to the likelihood gradient using the CD-k
    algorithm for approximate maximum likelihood inference.

    Hinton, Geoffrey E.
    "Training products of experts by minimizing contrastive divergence."
    Neural computation 14.8 (2002): 1771-1800.

    Carreira-Perpinan, Miguel A., and Geoffrey Hinton.
    "On Contrastive Divergence Learning."
    AISTATS. Vol. 10. 2005.

    Notes:
        Modifies the state of the sampler.
        Modifies the sampling attributes of the model's compute graph.

    Args:
        vdata (tensor): observed visible units
        model: a model object
        sampler: a sampler object
        steps (int): the number of Monte Carlo steps

    Returns:
        gradient

    """
    # build the states
    data_state = State.from_visible(vdata, model)
    model_state = State.from_visible(vdata, model)

    # CD resets the sampler from the visible data at each iteration
    sampler.set_positive_state(data_state)
    sampler.set_negative_state(model_state)
<<<<<<< HEAD
=======
    model.graph.set_clamped_sampling([0])
    sampler.update_positive_state(steps)
    model.graph.set_clamped_sampling([])
    sampler.update_negative_state(steps)
>>>>>>> ef730908

    # ### equivalent to RBM ###
    # clamp data vis, tgt, generate mean-field hidden
    if sampler.pos_state.targets:
        clamped_layers = [0, len(sampler.pos_state.units) - 1]
    sampler.update_positive_state(steps, clamped=clamped_layers)
    # generate gibbs hidden, tgt, vis
    sampler.update_negative_state(steps)
    #
    ### continues into DBM ###
    # compute the conditional sampling on all visible-side layers,
    # inclusive over hidden-side layers
<<<<<<< HEAD
    num_layers = model.num_layers - 1
    if sampler.pos_state.targets:
        num_layers -= 1

    # greedy layer-wise pre-training
    for i in range(1, num_layers):
        data_clamped_layers = list(range(i))
        model_clamped_layers = list(range(i))
        if sampler.pos_state.targets:
            data_clamped_layers += [len(sampler.pos_state.units) - 1]
        sampler.update_positive_state(steps, clamped=data_clamped_layers) # M-F
        sampler.update_negative_state(steps, clamped=model_clamped_layers)

    # make a mean field step to compute the expectation on the last layer
    clamped_layers = list(range(num_layers))
    if sampler.pos_state.targets:
        clamped_layers += [len(sampler.pos_state.units) - 1]
    grad_data_state = model.mean_field_iteration(1, sampler.pos_state,
                                                 clamped=clamped_layers)
    grad_model_state = model.mean_field_iteration(1, sampler.neg_state,
                                                  clamped=clamped_layers)
=======
    layer_list = range(model.num_layers)

    for i in range(1, len(layer_list) - 1):
        model.graph.set_clamped_sampling(layer_list[:i])
        sampler.update_positive_state(steps)
        sampler.update_negative_state(steps)

    # make a mean field step to copmute the expectation on the last layer
    model.graph.set_clamped_sampling(layer_list[:-1])
    grad_data_state = model.mean_field_iteration(1, sampler.pos_state)
    grad_model_state = model.mean_field_iteration(1, sampler.neg_state)

    # reset the sampling clamping
    model.graph.set_clamped_sampling([])
>>>>>>> ef730908

    # compute the gradient
    return model.gradient(grad_data_state, grad_model_state)

# alias
cd = contrastive_divergence

def persistent_contrastive_divergence(vdata, model, sampler, steps=1):
    """
    PCD-k algorithm for approximate maximum likelihood inference.

    Tieleman, Tijmen.
    "Training restricted Boltzmann machines using approximations to the
    likelihood gradient."
    Proceedings of the 25th international conference on Machine learning.
    ACM, 2008.

    Notes:
        Modifies the state of the sampler.
        Modifies the sampling attributes of the model's compute graph.

    Args:
        vdata (tensor): observed visible units
        model: a model object
        sampler: a sampler object
        steps (int): the number of Monte Carlo steps

    Returns:
        gradient

    """
    # PCD persists the state of the sampler from the previous iteration
    data_state = State.from_visible(vdata, model)
    sampler.set_positive_state(data_state)
    sampler.update_negative_state(steps)

    # step through the hidden layers, up to the last
    # for each, compute the conditional sampling on all visible-side layers,
    # inclusive over hidden-side layers
<<<<<<< HEAD
    num_layers = model.num_layers - 1
    if sampler.pos_state.targets:
        num_layers -= 1

    for i in range(1, num_layers):
        data_clamped_layers = list(range(i))
        model_clamped_layers = list(range(i))
        if sampler.pos_state.targets:
            data_clamped_layers += [len(sampler.pos_state.units) - 1]
        sampler.update_positive_state(steps, clamped=data_clamped_layers) # M-F
        sampler.update_negative_state(steps, clamped=model_clamped_layers)

    # make a mean field step to copmute the expectation on the last layer
    clamped_layers = list(range(num_layers))
    if sampler.pos_state.targets:
        clamped_layers += [len(sampler.pos_state.units) - 1]
    # print(clamped_layers)
    grad_data_state = model.mean_field_iteration(1, sampler.pos_state,
                                                 clamped=clamped_layers)
    grad_model_state = model.mean_field_iteration(1, sampler.neg_state,
                                                  clamped=clamped_layers)
=======
    layer_list = range(model.num_layers)

    for i in range(1, len(layer_list) - 1):
        model.graph.set_clamped_sampling(layer_list[:i])
        sampler.update_positive_state(steps)
        sampler.update_negative_state(steps)

    # make a mean field step to copmute the expectation on the last layer
    model.graph.set_clamped_sampling(layer_list[:-1])
    grad_data_state = model.mean_field_iteration(1, sampler.pos_state)
    grad_model_state = model.mean_field_iteration(1, sampler.neg_state)

    # reset the sampling clamping
    model.graph.set_clamped_sampling([])
>>>>>>> ef730908

    # compute the gradient
    return model.gradient(grad_data_state, grad_model_state)

# alias
pcd = persistent_contrastive_divergence

def tap(vdata, model, sampler, positive_steps=1, init_lr_EMF=0.1, tolerance_EMF=1e-4,
        max_iters_EMF=25):
    """
    Compute the gradient using the Thouless-Anderson-Palmer (TAP)
    mean field approximation.

    Slight modifications on the methods in

    Eric W Tramel, Marylou Gabrie, Andre Manoel, Francesco Caltagirone,
    and Florent Krzakala
    "A Deterministic and Generalized Framework for Unsupervised Learning
    with Restricted Boltzmann Machines"

    Args:
        vdata (tensor): observed visible units
        model: a model object
        sampler: for marginal free energy
        positive_steps: steps to sample MCMC for positive phase

        TAP free energy computation parameters:
            init_lr float: initial learning rate which is halved whenever necessary to enforce descent.
            tol float: tolerance for quitting minimization.
            max_iters: maximum gradient decsent steps

    Returns:
        gradient object

    """
    data_state = State.from_visible(vdata, model)
    sampler.set_positive_state(data_state)

    # step through the hidden layers, up to the last
    # for each, compute the conditional sampling on all visible-side layers,
    # inclusive over hidden-side layers
    layer_list = range(model.num_layers)

    for i in range(1, len(layer_list) - 1):
        model.graph.set_clamped_sampling(layer_list[:i])
        sampler.update_positive_state(positive_steps)

    # make a mean field step to compute the expectation on the last layer
    model.graph.set_clamped_sampling(layer_list[:-1])
    grad_data_state = model.mean_field_iteration(1, sampler.pos_state)

    # reset the sampling clamping
    model.graph.set_clamped_sampling([])

    return model.TAP_gradient(grad_data_state, init_lr_EMF, tolerance_EMF, max_iters_EMF)


class StochasticGradientDescent(object):
    """Stochastic gradient descent with minibatches"""
    def __init__(self, model, batch, optimizer, epochs, method=pcd,
                 sampler=SequentialMC, mcsteps=1, monitor=None):
        """
        Create a StochasticG([x.shape for x in units])radientDescent object.

        Args:
            model: a model object
            batch: a batch object
            optimizer: an optimizer object
            epochs (int): the number of epochs
            method (optional): the method used to approximate the likelihood
                               gradient [cd, pcd, ortap]
            sampler (optional): a sampler object
            mcsteps (int, optional): the number of Monte Carlo steps per gradient
            monitor (optional): a progress monitor

        Returns:
            StochasticGradientDescent

        """
        self.model = model
        self.batch = batch
        self.epochs = epochs
        self.grad_approx = method
        self.sampler = sampler
        self.mcsteps = mcsteps
        self.optimizer = optimizer
        self.monitor = monitor

    def train(self):
        """
        Train the model.

        Notes:
            Updates the model parameters in place.

        Args:
            None

        Returns:
            None

        """
        for epoch in range(self.epochs):
            t = 0
            start_time = time.time()

            self.optimizer.update_lr()

            while True:
                try:
                    v_data = self.batch.get(mode='train')
                except StopIteration:
                    break

<<<<<<< HEAD
                # calculate gradients
                gradients = self.grad_approx(v_data, self.model, self.sampler,
                                             self.mcsteps)

                # update parameters
                self.optimizer.update(self.model, gradients)
=======
                self.optimizer.update(
                    self.model,
                    self.grad_approx(
                        v_data,
                        self.model,
                        self.sampler,
                        self.mcsteps
                    )
                )
>>>>>>> ef730908

                t += 1

            # end of epoch processing
            print('End of epoch {}: '.format(epoch))
            if self.monitor is not None:
                self.monitor.check_progress(self.model, store=True, show=True)

            end_time = time.time()
            print('Epoch took {0:.2f} seconds'.format(end_time - start_time),
                  end='\n\n')

            # convergence check should be part of optimizer
            is_converged = self.optimizer.check_convergence()
            if is_converged:
                print('Convergence criterion reached')
                break

        return None

    def train_layerwise(self):
        """
        Train the model layerwise.

        Notes:
            Updates the model parameters in place.

        Args:
            None

        Returns:
            None

        """
        # the main loop over layers to train
        for end_layer in range(2, self.model.num_layers+1):
            fixed_layer = end_layer - 1 if end_layer > 2 else 0
            trainable_layers = list(range(fixed_layer, end_layer))
            if end_layer > 2:
                trainable_layers = [0] + trainable_layers

            print("~~~~~~~~~~~~~~~~~~~~")
            print("layerwise training")
            print(" - training layers: {}".format(list(trainable_layers)))
            print("~~~~~~~~~~~~~~~~~~~~")

            # fork the learning rate schedule, set one copy
            lr_schedule, lr_schedule_cache = tee(self.optimizer.stepsize, 2)
            self.optimizer.stepsize = lr_schedule

            # set the compute graph attributes
            self.model.graph.set_trainable_layers(trainable_layers)

            # train in this configuration
            self.train()

            # reset the learning rate schedule
            self.optimizer.stepsize = lr_schedule_cache

        return None


# alias
sgd = SGD = StochasticGradientDescent<|MERGE_RESOLUTION|>--- conflicted
+++ resolved
@@ -9,7 +9,7 @@
 
 class Sampler(object):
     """Base class for the sequential Monte Carlo samplers"""
-    def __init__(self, model, pos_updater=None, neg_updater=None, **kwargs):
+    def __init__(self, model, **kwargs):
         """
         Create a sampler.
 
@@ -24,14 +24,7 @@
         self.model = model
         self.pos_state = None
         self.neg_state = None
-        if pos_updater is None:
-            self.pos_updater = self.model.mean_field_iteration
-        else:
-            self.pos_updater = pos_updater
-        if neg_updater is None:
-            self.neg_updater = self.model.markov_chain
-        else:
-            self.neg_updater = neg_updater
+        self.updater = self.model.markov_chain
 
     def set_positive_state(self, state):
         """
@@ -99,7 +92,7 @@
 
 class SequentialMC(Sampler):
     """Basic sequential Monte Carlo sampler"""
-    def __init__(self, model, **kwargs):
+    def __init__(self, model):
         """
         Create a sequential Monte Carlo sampler.
 
@@ -111,8 +104,7 @@
             SequentialMC
 
         """
-        # super(SequentialMC, self).__init__(model, **kwargs)
-        super().__init__(model, **kwargs)
+        super().__init__(model)
 
     def update_positive_state(self, steps):
         """
@@ -132,13 +124,7 @@
             raise AttributeError(
                 'You must call the initialize(self, array_or_shape)'
                 +' method to set the initial state of the Markov Chain')
-<<<<<<< HEAD
-        print(clamped)
-        self.pos_state = self.pos_updater(steps, self.pos_state,
-                                          clamped=clamped)
-=======
         self.pos_state = self.updater(steps, self.pos_state)
->>>>>>> ef730908
 
     def update_negative_state(self, steps):
         """
@@ -158,12 +144,7 @@
             raise AttributeError(
                 'You must call the initialize(self, array_or_shape)'
                 +' method to set the initial state of the Markov Chain')
-<<<<<<< HEAD
-        self.neg_state = self.neg_updater(steps, self.neg_state,
-                                          clamped=clamped)
-=======
         self.neg_state = self.updater(steps, self.neg_state)
->>>>>>> ef730908
 
 
 class DrivenSequentialMC(Sampler):
@@ -259,12 +240,7 @@
             raise AttributeError(
                 'You must call the initialize(self, array_or_shape)'
                 +' method to set the initial state of the Markov Chain')
-<<<<<<< HEAD
-        self.pos_state = self.pos_updater(steps, self.pos_state, beta=None,
-                                          clamped=clamped)
-=======
         self.pos_state = self.updater(steps, self.pos_state, beta=None)
->>>>>>> ef730908
 
     def update_negative_state(self, steps):
         """
@@ -287,12 +263,7 @@
                 +' method to set the initial state of the Markov Chain')
         for _ in range(steps):
             self._update_beta()
-<<<<<<< HEAD
-            self.neg_state = self.neg_updater(1, self.neg_state, self._beta(),
-                                              clamped=clamped)
-=======
             self.neg_state = self.updater(1, self.neg_state, self._beta())
->>>>>>> ef730908
 
 
 class ProgressMonitor(object):
@@ -411,63 +382,43 @@
     # CD resets the sampler from the visible data at each iteration
     sampler.set_positive_state(data_state)
     sampler.set_negative_state(model_state)
-<<<<<<< HEAD
-=======
-    model.graph.set_clamped_sampling([0])
+
+    # ### equivalent to RBM ###
+    # clamp data vis, tgt, generate mean-field hidden
+    clamped_layers = [0]
+    if sampler.pos_state.targets:
+        clamped_layers += [len(sampler.pos_state.units) - 1]
+    model.graph.set_clamped_sampling(clamped_layers)
     sampler.update_positive_state(steps)
     model.graph.set_clamped_sampling([])
     sampler.update_negative_state(steps)
->>>>>>> ef730908
-
-    # ### equivalent to RBM ###
-    # clamp data vis, tgt, generate mean-field hidden
-    if sampler.pos_state.targets:
-        clamped_layers = [0, len(sampler.pos_state.units) - 1]
-    sampler.update_positive_state(steps, clamped=clamped_layers)
-    # generate gibbs hidden, tgt, vis
-    sampler.update_negative_state(steps)
-    #
-    ### continues into DBM ###
+
     # compute the conditional sampling on all visible-side layers,
     # inclusive over hidden-side layers
-<<<<<<< HEAD
     num_layers = model.num_layers - 1
     if sampler.pos_state.targets:
         num_layers -= 1
-
-    # greedy layer-wise pre-training
-    for i in range(1, num_layers):
-        data_clamped_layers = list(range(i))
-        model_clamped_layers = list(range(i))
+    layer_list = list(range(num_layers))
+
+    for i in range(1, len(layer_list) - 1):
+        clamped_layers = layer_list[:i]
         if sampler.pos_state.targets:
-            data_clamped_layers += [len(sampler.pos_state.units) - 1]
-        sampler.update_positive_state(steps, clamped=data_clamped_layers) # M-F
-        sampler.update_negative_state(steps, clamped=model_clamped_layers)
+            clamped_layers += [len(sampler.pos_state.units) - 1]
+        model.graph.set_clamped_sampling(clamped_layers)
+        sampler.update_positive_state(steps)
+        model.graph.set_clamped_sampling(layer_list[:i])
+        sampler.update_negative_state(steps)
 
     # make a mean field step to compute the expectation on the last layer
-    clamped_layers = list(range(num_layers))
+    clamped_layers = list(layer_list)
     if sampler.pos_state.targets:
         clamped_layers += [len(sampler.pos_state.units) - 1]
-    grad_data_state = model.mean_field_iteration(1, sampler.pos_state,
-                                                 clamped=clamped_layers)
-    grad_model_state = model.mean_field_iteration(1, sampler.neg_state,
-                                                  clamped=clamped_layers)
-=======
-    layer_list = range(model.num_layers)
-
-    for i in range(1, len(layer_list) - 1):
-        model.graph.set_clamped_sampling(layer_list[:i])
-        sampler.update_positive_state(steps)
-        sampler.update_negative_state(steps)
-
-    # make a mean field step to copmute the expectation on the last layer
-    model.graph.set_clamped_sampling(layer_list[:-1])
+    model.graph.set_clamped_sampling(clamped_layers)
     grad_data_state = model.mean_field_iteration(1, sampler.pos_state)
     grad_model_state = model.mean_field_iteration(1, sampler.neg_state)
 
     # reset the sampling clamping
     model.graph.set_clamped_sampling([])
->>>>>>> ef730908
 
     # compute the gradient
     return model.gradient(grad_data_state, grad_model_state)
@@ -507,44 +458,30 @@
     # step through the hidden layers, up to the last
     # for each, compute the conditional sampling on all visible-side layers,
     # inclusive over hidden-side layers
-<<<<<<< HEAD
     num_layers = model.num_layers - 1
     if sampler.pos_state.targets:
         num_layers -= 1
-
-    for i in range(1, num_layers):
-        data_clamped_layers = list(range(i))
-        model_clamped_layers = list(range(i))
+    layer_list = range(num_layers)
+
+    for i in range(1, len(layer_list) - 1):
+        clamped_layers = layer_list[:i]
         if sampler.pos_state.targets:
-            data_clamped_layers += [len(sampler.pos_state.units) - 1]
-        sampler.update_positive_state(steps, clamped=data_clamped_layers) # M-F
-        sampler.update_negative_state(steps, clamped=model_clamped_layers)
-
-    # make a mean field step to copmute the expectation on the last layer
-    clamped_layers = list(range(num_layers))
+            clamped_layers += [len(sampler.pos_state.units) - 1]
+        model.graph.set_clamped_sampling(clamped_layers)
+        sampler.update_positive_state(steps)
+        model.graph.set_clamped_sampling(layer_list[:i])
+        sampler.update_negative_state(steps)
+
+    # make a mean field step to compute the expectation on the last layer
+    clamped_layers = list(layer_list)
     if sampler.pos_state.targets:
         clamped_layers += [len(sampler.pos_state.units) - 1]
-    # print(clamped_layers)
-    grad_data_state = model.mean_field_iteration(1, sampler.pos_state,
-                                                 clamped=clamped_layers)
-    grad_model_state = model.mean_field_iteration(1, sampler.neg_state,
-                                                  clamped=clamped_layers)
-=======
-    layer_list = range(model.num_layers)
-
-    for i in range(1, len(layer_list) - 1):
-        model.graph.set_clamped_sampling(layer_list[:i])
-        sampler.update_positive_state(steps)
-        sampler.update_negative_state(steps)
-
-    # make a mean field step to copmute the expectation on the last layer
-    model.graph.set_clamped_sampling(layer_list[:-1])
+    model.graph.set_clamped_sampling(clamped_layers)
     grad_data_state = model.mean_field_iteration(1, sampler.pos_state)
     grad_model_state = model.mean_field_iteration(1, sampler.neg_state)
 
     # reset the sampling clamping
     model.graph.set_clamped_sampling([])
->>>>>>> ef730908
 
     # compute the gradient
     return model.gradient(grad_data_state, grad_model_state)
@@ -552,8 +489,8 @@
 # alias
 pcd = persistent_contrastive_divergence
 
-def tap(vdata, model, sampler, positive_steps=1, init_lr_EMF=0.1, tolerance_EMF=1e-4,
-        max_iters_EMF=25):
+def tap(vdata, model, sampler, positive_steps=1, init_lr_EMF=0.1,
+        tolerance_EMF=1e-4, max_iters_EMF=25):
     """
     Compute the gradient using the Thouless-Anderson-Palmer (TAP)
     mean field approximation.
@@ -599,7 +536,8 @@
     # reset the sampling clamping
     model.graph.set_clamped_sampling([])
 
-    return model.TAP_gradient(grad_data_state, init_lr_EMF, tolerance_EMF, max_iters_EMF)
+    return model.TAP_gradient(grad_data_state, init_lr_EMF, tolerance_EMF,
+                              max_iters_EMF)
 
 
 class StochasticGradientDescent(object):
@@ -659,14 +597,6 @@
                 except StopIteration:
                     break
 
-<<<<<<< HEAD
-                # calculate gradients
-                gradients = self.grad_approx(v_data, self.model, self.sampler,
-                                             self.mcsteps)
-
-                # update parameters
-                self.optimizer.update(self.model, gradients)
-=======
                 self.optimizer.update(
                     self.model,
                     self.grad_approx(
@@ -676,7 +606,6 @@
                         self.mcsteps
                     )
                 )
->>>>>>> ef730908
 
                 t += 1
 
