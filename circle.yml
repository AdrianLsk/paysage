machine:
  environment:
    LLVM_CONFIG: /usr/lib/llvm-3.8/bin/llvm-config
    LD_LIBRARY_PATH: /usr/lib/x86_64-linux-gnu/
  python:
    version: 3.6.0
  services:
    - docker


dependencies:
  pre:
    - sudo apt-get install libhdf5-dev
    - sudo apt-get install llvm-3.8
    # CI image includes only 3.4 shared library
    - sudo ln -s /usr/lib/x86_64-linux-gnu/libpython3.4m.so.1.0 /usr/lib/x86_64-linux-gnu/libpython3.6m.so.1.0
<<<<<<< HEAD
    - export LD_LIBRARY_PATH=/usr/lib/x86_64-linux-gnu/:LD_LIBRARY_PATH

  post:
    - pip install https://s3.amazonaws.com/pytorch/whl/cu75/torch-0.1.10.post2-cp36-cp36m-linux_x86_64.whl
=======
    - pip install -U -r requirements.txt

  post:
    - docker build --rm=false -t paysage .
    - pip install http://download.pytorch.org/whl/cu75/torch-0.1.10.post2-cp36-cp36m-linux_x86_64.whl
>>>>>>> fcb56123
    - pip install torchvision
    - pip install -e .

test:
  pre:
    - python mnist/download_mnist.py
  override:
    # tests
    - which python
    - echo $LD_LIBRARY_PATH
    - pytest test/test.py
    - pytest test/test_backends.py
    - pytest test/test_rbm.py
    - pytest test/test_derivatives.py
    # pytorch currently not on pypi (only conda)
    # - pytest test/test_backends.py

<<<<<<< HEAD
    # check that examples run to completion
=======
    # check docker container functionality
    - docker run paysage

    # check that examples run to completion (exclude this for now due to long CI runtimes)
>>>>>>> fcb56123
    # - python3 examples/example_mnist_grbm.py
    # - python3 examples/example_mnist_hopfield.py
    # - python3 examples/example_mnist_rbm.py<|MERGE_RESOLUTION|>--- conflicted
+++ resolved
@@ -14,18 +14,11 @@
     - sudo apt-get install llvm-3.8
     # CI image includes only 3.4 shared library
     - sudo ln -s /usr/lib/x86_64-linux-gnu/libpython3.4m.so.1.0 /usr/lib/x86_64-linux-gnu/libpython3.6m.so.1.0
-<<<<<<< HEAD
-    - export LD_LIBRARY_PATH=/usr/lib/x86_64-linux-gnu/:LD_LIBRARY_PATH
-
-  post:
-    - pip install https://s3.amazonaws.com/pytorch/whl/cu75/torch-0.1.10.post2-cp36-cp36m-linux_x86_64.whl
-=======
     - pip install -U -r requirements.txt
 
   post:
     - docker build --rm=false -t paysage .
     - pip install http://download.pytorch.org/whl/cu75/torch-0.1.10.post2-cp36-cp36m-linux_x86_64.whl
->>>>>>> fcb56123
     - pip install torchvision
     - pip install -e .
 
@@ -43,14 +36,10 @@
     # pytorch currently not on pypi (only conda)
     # - pytest test/test_backends.py
 
-<<<<<<< HEAD
-    # check that examples run to completion
-=======
     # check docker container functionality
     - docker run paysage
 
     # check that examples run to completion (exclude this for now due to long CI runtimes)
->>>>>>> fcb56123
     # - python3 examples/example_mnist_grbm.py
     # - python3 examples/example_mnist_hopfield.py
     # - python3 examples/example_mnist_rbm.py