from paysage import backends as be
from paysage import layers
from paysage.models import model
from paysage.models import gradient_util as gu
from copy import deepcopy
from functools import partial
import pytest

# ----- Functional Programs with Gradients ----- #

def test_zero_grad():
    num_visible_units = 100
    num_hidden_units = 50

    # set a seed for the random number generator
    be.set_seed()

    # set up some layer and model objects
    vis_layer = layers.BernoulliLayer(num_visible_units)
    hid_layer = layers.BernoulliLayer(num_hidden_units)
    rbm = model.Model([vis_layer, hid_layer])

    # create a gradient object filled with zeros
    gu.zero_grad(rbm)

def test_random_grad():
    num_visible_units = 100
    num_hidden_units = 50

    # set a seed for the random number generator
    be.set_seed()

    # set up some layer and model objects
    vis_layer = layers.BernoulliLayer(num_visible_units)
    hid_layer = layers.BernoulliLayer(num_hidden_units)
    rbm = model.Model([vis_layer, hid_layer])

    # create a gradient object filled with random numbers
    gu.random_grad(rbm)

def test_grad_fold():
    num_visible_units = 100
    num_hidden_units = 50

    # set a seed for the random number generator
    be.set_seed()

    # set up some layer and model objects
    vis_layer = layers.BernoulliLayer(num_visible_units)
    hid_layer = layers.BernoulliLayer(num_hidden_units)
    rbm = model.Model([vis_layer, hid_layer])

    # create a gradient object filled with random numbers
    grad = gu.random_grad(rbm)

    def test_func(x, y):
        return be.norm(x) + be.norm(y)

    gu.grad_fold(test_func, grad)

def test_grad_accumulate():
    num_visible_units = 100
    num_hidden_units = 50

    # set a seed for the random number generator
    be.set_seed()

    # set up some layer and model objects
    vis_layer = layers.BernoulliLayer(num_visible_units)
    hid_layer = layers.BernoulliLayer(num_hidden_units)
    rbm = model.Model([vis_layer, hid_layer])

    # create a gradient object filled with random numbers
    grad = gu.random_grad(rbm)
    gu.grad_accumulate(be.norm, grad)

def test_grad_apply():
    num_visible_units = 100
    num_hidden_units = 50

    # set a seed for the random number generator
    be.set_seed()

    # set up some layer and model objects
    vis_layer = layers.BernoulliLayer(num_visible_units)
    hid_layer = layers.BernoulliLayer(num_hidden_units)
    rbm = model.Model([vis_layer, hid_layer])

    # create a gradient object filled with random numbers
    grad = gu.random_grad(rbm)
    gu.grad_apply(be.square, grad)

def test_grad_apply_():
    num_visible_units = 100
    num_hidden_units = 50

    # set a seed for the random number generator
    be.set_seed()

    # set up some layer and model objects
    vis_layer = layers.BernoulliLayer(num_visible_units)
    hid_layer = layers.BernoulliLayer(num_hidden_units)
    rbm = model.Model([vis_layer, hid_layer])

    # create a gradient object filled with random numbers
    grad = gu.random_grad(rbm)
    gu.grad_apply_(be.square, grad)

def test_grad_mapzip():
    num_visible_units = 100
    num_hidden_units = 50

    # set a seed for the random number generator
    be.set_seed()

    # set up some layer and model objects
    vis_layer = layers.BernoulliLayer(num_visible_units)
    hid_layer = layers.BernoulliLayer(num_hidden_units)
    rbm = model.Model([vis_layer, hid_layer])

    # create a gradient object filled with random numbers
    grad_1 = gu.random_grad(rbm)
    grad_2 = gu.random_grad(rbm)
    gu.grad_mapzip(be.add, grad_1, grad_2)

def test_grad_mapzip_():
    num_visible_units = 100
    num_hidden_units = 50

    # set a seed for the random number generator
    be.set_seed()

    # set up some layer and model objects
    vis_layer = layers.BernoulliLayer(num_visible_units)
    hid_layer = layers.BernoulliLayer(num_hidden_units)
    rbm = model.Model([vis_layer, hid_layer])

    # create a gradient object filled with random numbers
    grad_1 = gu.random_grad(rbm)
    grad_2 = gu.random_grad(rbm)
    gu.grad_mapzip_(be.add_, grad_1, grad_2)

def test_grad_magnitude():
    num_visible_units = 100
    num_hidden_units = 50

    # set a seed for the random number generator
    be.set_seed()

    # set up some layer and model objects
    vis_layer = layers.BernoulliLayer(num_visible_units)
    hid_layer = layers.BernoulliLayer(num_hidden_units)
    rbm = model.Model([vis_layer, hid_layer])

    # create a gradient object filled with random numbers
    grad = gu.zero_grad(rbm)
    mag = gu.grad_magnitude(grad)
    assert mag == 0


# ----- Layer Methods ----- #

def test_bernoulli_conditional_params():
    num_visible_units = 100
    num_hidden_units = 50
    batch_size = 25

    # set a seed for the random number generator
    be.set_seed()

    # set up some layer and model objects
    vis_layer = layers.BernoulliLayer(num_visible_units)
    hid_layer = layers.BernoulliLayer(num_hidden_units)
    rbm = model.Model([vis_layer, hid_layer])

    # randomly set the intrinsic model parameters
    a = be.randn((num_visible_units,))
    b = be.randn((num_hidden_units,))
    W = be.randn((num_visible_units, num_hidden_units))

    rbm.layers[0].params.loc[:] = a
    rbm.layers[1].params.loc[:] = b
    rbm.weights[0].params.matrix[:] = W

    # generate a random batch of data
    vdata = rbm.layers[0].random((batch_size, num_visible_units))
    hdata = rbm.layers[1].random((batch_size, num_hidden_units))

    # compute conditional parameters
    hidden_field = be.dot(vdata, W) # (batch_size, num_hidden_units)
    hidden_field += be.broadcast(b, hidden_field)

    visible_field = be.dot(hdata, be.transpose(W)) # (batch_size, num_visible_units)
    visible_field += be.broadcast(a, visible_field)

    # compute conditional parameters with layer funcitons
    hidden_field_layer = rbm.layers[1]._conditional_params(
        [vdata], [rbm.weights[0].W()])
    visible_field_layer = rbm.layers[0]._conditional_params(
        [hdata], [rbm.weights[0].W_T()])

    assert be.allclose(hidden_field, hidden_field_layer), \
    "hidden field wrong in bernoulli-bernoulli rbm"

    assert be.allclose(visible_field, visible_field_layer), \
    "visible field wrong in bernoulli-bernoulli rbm"


def test_bernoulli_derivatives():
    num_visible_units = 100
    num_hidden_units = 50
    batch_size = 25

    # set a seed for the random number generator
    be.set_seed()

    # set up some layer and model objects
    vis_layer = layers.BernoulliLayer(num_visible_units)
    hid_layer = layers.BernoulliLayer(num_hidden_units)
    rbm = model.Model([vis_layer, hid_layer])

    # randomly set the intrinsic model parameters
    a = be.randn((num_visible_units,))
    b = be.randn((num_hidden_units,))
    W = be.randn((num_visible_units, num_hidden_units))

    rbm.layers[0].params.loc[:] = a
    rbm.layers[1].params.loc[:] = b
    rbm.weights[0].params.matrix[:] = W

    # generate a random batch of data
    vdata = rbm.layers[0].random((batch_size, num_visible_units))
    vdata_scaled = rbm.layers[0].rescale(vdata)

    # compute the conditional mean of the hidden layer
    hid_mean = rbm.layers[1].conditional_mean([vdata], [rbm.weights[0].W()])
    hid_mean_scaled = rbm.layers[1].rescale(hid_mean)

    # compute the derivatives
    d_visible_loc = -be.mean(vdata, axis=0)
    d_hidden_loc = -be.mean(hid_mean_scaled, axis=0)
    d_W = -be.batch_outer(vdata, hid_mean_scaled) / len(vdata)

    # compute the derivatives using the layer functions
    vis_derivs = rbm.layers[0].derivatives(vdata, [hid_mean_scaled],
                                            [rbm.weights[0].W_T()])

    hid_derivs = rbm.layers[1].derivatives(hid_mean, [vdata_scaled],
                                          [rbm.weights[0].W()])

    weight_derivs = rbm.weights[0].derivatives(vdata, hid_mean_scaled)

    assert be.allclose(d_visible_loc, vis_derivs.loc), \
    "derivative of visible loc wrong in bernoulli-bernoulli rbm"

    assert be.allclose(d_hidden_loc, hid_derivs.loc), \
    "derivative of hidden loc wrong in bernoulli-bernoulli rbm"

    assert be.allclose(d_W, weight_derivs.matrix), \
    "derivative of weights wrong in bernoulli-bernoulli rbm"

def test_bernoulli_log_partition_gradient():
    lay = layers.BernoulliLayer(500)
    lay.params.loc[:] = be.rand_like(lay.params.loc) * 2.0 - 1.0
    A = be.rand((1,500))
    B = be.rand_like(A)
    grad = lay.grad_log_partition_function(A,B)
    logZ = be.mean(lay.log_partition_function(A,B), axis=0)
    lr = 0.01
    gogogo = True
    while gogogo:
        cop = deepcopy(lay)
        cop.params.loc[:] = lay.params.loc + lr * grad.loc
        logZ_next = be.mean(cop.log_partition_function(A,B), axis=0)
        regress = logZ_next - logZ < 0.0
        if True in regress:
            if lr < 1e-6:
                assert False, \
                "gradient of Bernoulli log partition function is wrong"
                break
            else:
                lr *= 0.5
        else:
            break

def test_bernoulli_GFE_magnetization_gradient():
    num_units = 500

    layer_1 = layers.BernoulliLayer(num_units)
    layer_2 = layers.BernoulliLayer(num_units)
    layer_3 = layers.BernoulliLayer(num_units)
    layer_4 = layers.BernoulliLayer(num_units)
    rbm = model.Model([layer_1, layer_2, layer_3, layer_4])
    for i in range(len(rbm.weights)):
        rbm.weights[i].params.matrix[:] = \
        0.01 * be.randn(rbm.weights[i].shape)

    for lay in rbm.layers:
        lay.params.loc[:] = be.rand_like(lay.params.loc)

    mag = [lay.get_random_magnetization() for lay in rbm.layers]

    GFE = rbm.gibbs_free_energy(mag)

    lr = 0.001
    gogogo = True
    grad = rbm._grad_magnetization_GFE(mag)
    while gogogo:
        cop = deepcopy(mag)
        for i in range(rbm.num_layers):
            cop[i].expect[:] = mag[i].expect + lr * grad[i].expect

        GFE_next = rbm.gibbs_free_energy(cop)
        regress = GFE_next - GFE < 0.0
        if regress:
            if lr < 1e-6:
                assert False,\
                "Bernoulli GFE magnetization gradient is wrong"
                break
            else:
                lr *= 0.5
        else:
            break

def test_bernoulli_GFE_derivatives():
    num_units = 500

    layer_1 = layers.BernoulliLayer(num_units)
    layer_2 = layers.BernoulliLayer(num_units)
    layer_3 = layers.BernoulliLayer(num_units)

    rbm = model.Model([layer_1, layer_2, layer_3])
    for i in range(len(rbm.weights)):
        rbm.weights[i].params.matrix[:] = \
        0.01 * be.randn(rbm.weights[i].shape)

    for lay in rbm.layers:
        lay.params.loc[:] = be.rand_like(lay.params.loc)

    (m,TFE) = rbm.TAP_free_energy(None, init_lr=0.1, tol=1e-7, max_iters=50)

    lr = 0.1
    gogogo = True
    grad = rbm.grad_TAP_free_energy(1, 0.1, 1e-7, 50)
    while gogogo:
        cop = deepcopy(rbm)
        lr_mul = partial(be.tmul, lr)
        for i in range(rbm.num_layers):
<<<<<<< HEAD
            cop.layers[i].params = \
                be.mapzip(be.add, rbm.layers[i].params,
=======
            cop.layers[i].params = be.mapzip(be.add, rbm.layers[i].params,
>>>>>>> c225e727
                          be.apply(lr_mul, grad.layers[i]))

        m, TFE_next = cop.TAP_free_energy(None, init_lr=0.1, tol=1e-7, max_iters=50)
        regress = TFE_next - TFE < 0.0
        if regress:
            if lr < 1e-6:
                assert False, \
                "TAP FE gradient is not working properly for Bernoulli models"
                break
            else:
                lr *= 0.5
        else:
            break

def test_ising_conditional_params():
    num_visible_units = 100
    num_hidden_units = 50
    batch_size = 25

    # set a seed for the random number generator
    be.set_seed()

    # set up some layer and model objects
    vis_layer = layers.IsingLayer(num_visible_units)
    hid_layer = layers.IsingLayer(num_hidden_units)
    rbm = model.Model([vis_layer, hid_layer])

    # randomly set the intrinsic model parameters
    a = be.randn((num_visible_units,))
    b = be.randn((num_hidden_units,))
    W = be.randn((num_visible_units, num_hidden_units))

    rbm.layers[0].params.loc[:] = a
    rbm.layers[1].params.loc[:] = b
    rbm.weights[0].params.matrix[:] = W

    # generate a random batch of data
    vdata = rbm.layers[0].random((batch_size, num_visible_units))
    hdata = rbm.layers[1].random((batch_size, num_hidden_units))

    # compute conditional parameters
    hidden_field = be.dot(vdata, W) # (batch_size, num_hidden_units)
    hidden_field += be.broadcast(b, hidden_field)

    visible_field = be.dot(hdata, be.transpose(W)) # (batch_size, num_visible_units)
    visible_field += be.broadcast(a, visible_field)

    # compute the conditional parameters using the layer functions
    hidden_field_func = rbm.layers[1]._conditional_params(
        [vdata], [rbm.weights[0].W()])
    visible_field_func = rbm.layers[0]._conditional_params(
        [hdata], [rbm.weights[0].W_T()])

    assert be.allclose(hidden_field, hidden_field_func), \
    "hidden field wrong in ising-ising rbm"

    assert be.allclose(visible_field, visible_field_func), \
    "visible field wrong in ising-ising rbm"


def test_ising_derivatives():
    num_visible_units = 100
    num_hidden_units = 50
    batch_size = 25

    # set a seed for the random number generator
    be.set_seed()

    # set up some layer and model objects
    vis_layer = layers.IsingLayer(num_visible_units)
    hid_layer = layers.IsingLayer(num_hidden_units)
    rbm = model.Model([vis_layer, hid_layer])

    # randomly set the intrinsic model parameters
    a = be.randn((num_visible_units,))
    b = be.randn((num_hidden_units,))
    W = be.randn((num_visible_units, num_hidden_units))

    rbm.layers[0].params.loc[:] = a
    rbm.layers[1].params.loc[:] = b
    rbm.weights[0].params.matrix[:] = W

    # generate a random batch of data
    vdata = rbm.layers[0].random((batch_size, num_visible_units))
    vdata_scaled = rbm.layers[0].rescale(vdata)

    # compute the mean of the hidden layer
    hid_mean = rbm.layers[1].conditional_mean([vdata], [rbm.weights[0].W()])
    hid_mean_scaled = rbm.layers[1].rescale(hid_mean)

    # compute the derivatives
    d_visible_loc = -be.mean(vdata, axis=0)
    d_hidden_loc = -be.mean(hid_mean_scaled, axis=0)
    d_W = -be.batch_outer(vdata, hid_mean_scaled) / len(vdata)

    # compute the derivatives using the layer functions
    vis_derivs = rbm.layers[0].derivatives(vdata, [hid_mean_scaled],
                                            [rbm.weights[0].W_T()]
                                            )

    hid_derivs = rbm.layers[1].derivatives(hid_mean, [vdata_scaled],
                                           [rbm.weights[0].W()]
                                           )

    weight_derivs = rbm.weights[0].derivatives(vdata, hid_mean_scaled)

    assert be.allclose(d_visible_loc, vis_derivs.loc), \
    "derivative of visible loc wrong in ising-ising rbm"

    assert be.allclose(d_hidden_loc, hid_derivs.loc), \
    "derivative of hidden loc wrong in ising-ising rbm"

    assert be.allclose(d_W, weight_derivs.matrix), \
    "derivative of weights wrong in ising-ising rbm"


def test_exponential_conditional_params():
    num_visible_units = 100
    num_hidden_units = 50
    batch_size = 25

    # set a seed for the random number generator
    be.set_seed()

    # set up some layer and model objects
    vis_layer = layers.ExponentialLayer(num_visible_units)
    hid_layer = layers.ExponentialLayer(num_hidden_units)
    rbm = model.Model([vis_layer, hid_layer])

    # randomly set the intrinsic model parameters
    # for the exponential layers, we need a > 0, b > 0, and W < 0
    a = be.rand((num_visible_units,))
    b = be.rand((num_hidden_units,))
    W = -be.rand((num_visible_units, num_hidden_units))

    rbm.layers[0].params.loc[:] = a
    rbm.layers[1].params.loc[:] = b
    rbm.weights[0].params.matrix[:] = W

    # generate a random batch of data
    vdata = rbm.layers[0].random((batch_size, num_visible_units))
    hdata = rbm.layers[1].random((batch_size, num_hidden_units))

    # compute conditional parameters
    hidden_rate = -be.dot(vdata, W) # (batch_size, num_hidden_units)
    hidden_rate += be.broadcast(b, hidden_rate)

    visible_rate = -be.dot(hdata, be.transpose(W)) # (batch_size, num_visible_units)
    visible_rate += be.broadcast(a, visible_rate)

    # compute the conditional parameters using the layer functions
    hidden_rate_func = rbm.layers[1]._conditional_params(
        [vdata], [rbm.weights[0].W()])
    visible_rate_func = rbm.layers[0]._conditional_params(
        [hdata], [rbm.weights[0].W_T()])

    assert be.allclose(hidden_rate, hidden_rate_func), \
    "hidden rate wrong in exponential-exponential rbm"

    assert be.allclose(visible_rate, visible_rate_func), \
    "visible rate wrong in exponential-exponential rbm"


def test_exponential_derivatives():
    num_visible_units = 100
    num_hidden_units = 50
    batch_size = 25

    # set a seed for the random number generator
    be.set_seed()

    # set up some layer and model objects
    vis_layer = layers.ExponentialLayer(num_visible_units)
    hid_layer = layers.ExponentialLayer(num_hidden_units)
    rbm = model.Model([vis_layer, hid_layer])

    # randomly set the intrinsic model parameters
    # for the exponential layers, we need a > 0, b > 0, and W < 0
    a = be.rand((num_visible_units,))
    b = be.rand((num_hidden_units,))
    W = -be.rand((num_visible_units, num_hidden_units))

    rbm.layers[0].params.loc[:] = a
    rbm.layers[1].params.loc[:] = b
    rbm.weights[0].params.matrix[:] = W

    # generate a random batch of data
    vdata = rbm.layers[0].random((batch_size, num_visible_units))
    vdata_scaled = rbm.layers[0].rescale(vdata)

    # compute the mean of the hidden layer
    hid_mean = rbm.layers[1].conditional_mean([vdata], [rbm.weights[0].W()])
    hid_mean_scaled = rbm.layers[1].rescale(hid_mean)

    # compute the derivatives
    d_visible_loc = be.mean(vdata, axis=0)
    d_hidden_loc = be.mean(hid_mean_scaled, axis=0)
    d_W = -be.batch_outer(vdata, hid_mean_scaled) / len(vdata)

    # compute the derivatives using the layer functions
    vis_derivs = rbm.layers[0].derivatives(vdata, [hid_mean_scaled],
                                            [rbm.weights[0].W_T()])

    hid_derivs = rbm.layers[1].derivatives(hid_mean, [vdata_scaled],
                                               [rbm.weights[0].W()])

    weight_derivs = rbm.weights[0].derivatives(vdata, hid_mean_scaled)

    assert be.allclose(d_visible_loc, vis_derivs.loc), \
    "derivative of visible loc wrong in exponential-exponential rbm"

    assert be.allclose(d_hidden_loc, hid_derivs.loc), \
    "derivative of hidden loc wrong in exponential-exponential rbm"

    assert be.allclose(d_W, weight_derivs.matrix), \
    "derivative of weights wrong in exponential-exponential rbm"


def test_gaussian_conditional_params():
    num_visible_units = 100
    num_hidden_units = 50
    batch_size = 25

    # set a seed for the random number generator
    be.set_seed()

    # set up some layer and model objects
    vis_layer = layers.GaussianLayer(num_visible_units)
    hid_layer = layers.GaussianLayer(num_hidden_units)
    rbm = model.Model([vis_layer, hid_layer])

    # randomly set the intrinsic model parameters
    a = be.randn((num_visible_units,))
    b = be.randn((num_hidden_units,))
    log_var_a = 0.1 * be.randn((num_visible_units,))
    log_var_b = 0.1 * be.randn((num_hidden_units,))
    W = be.randn((num_visible_units, num_hidden_units))

    rbm.layers[0].params.loc[:] = a
    rbm.layers[1].params.loc[:] = b
    rbm.layers[0].params.log_var[:] = log_var_a
    rbm.layers[1].params.log_var[:] = log_var_b
    rbm.weights[0].params.matrix[:] = W

    # generate a random batch of data
    vdata = rbm.layers[0].random((batch_size, num_visible_units))
    hdata = rbm.layers[1].random((batch_size, num_hidden_units))

    # compute the variance
    visible_var = be.exp(log_var_a)
    hidden_var = be.exp(log_var_b)

    # rescale the data
    vdata_scaled = vdata / be.broadcast(visible_var, vdata)
    hdata_scaled = hdata / be.broadcast(hidden_var, hdata)

    # test rescale
    assert be.allclose(vdata_scaled, rbm.layers[0].rescale(vdata)),\
    "visible rescale wrong in gaussian-gaussian rbm"

    assert be.allclose(hdata_scaled, rbm.layers[1].rescale(hdata)),\
    "hidden rescale wrong in gaussian-gaussian rbm"

    # compute the mean
    hidden_mean = be.dot(vdata_scaled, W) # (batch_size, num_hidden_units)
    hidden_mean += be.broadcast(b, hidden_mean)

    visible_mean = be.dot(hdata_scaled, be.transpose(W)) # (batch_size, num_hidden_units)
    visible_mean += be.broadcast(a, visible_mean)

    # update the conditional parameters using the layer functions
    vis_mean_func, vis_var_func = rbm.layers[0]._conditional_params(
        [hdata_scaled], [rbm.weights[0].W_T()])
    hid_mean_func, hid_var_func = rbm.layers[1]._conditional_params(
        [vdata_scaled], [rbm.weights[0].W()])

    assert be.allclose(visible_var, vis_var_func),\
    "visible variance wrong in gaussian-gaussian rbm"

    assert be.allclose(hidden_var, hid_var_func),\
    "hidden variance wrong in gaussian-gaussian rbm"

    assert be.allclose(visible_mean, vis_mean_func),\
    "visible mean wrong in gaussian-gaussian rbm"

    assert be.allclose(hidden_mean, hid_mean_func),\
    "hidden mean wrong in gaussian-gaussian rbm"


def test_gaussian_derivatives():
    num_visible_units = 100
    num_hidden_units = 50
    batch_size = 25

    # set a seed for the random number generator
    be.set_seed()

    # set up some layer and model objects
    vis_layer = layers.GaussianLayer(num_visible_units)
    hid_layer = layers.GaussianLayer(num_hidden_units)
    rbm = model.Model([vis_layer, hid_layer])

    # randomly set the intrinsic model parameters
    a = be.randn((num_visible_units,))
    b = be.randn((num_hidden_units,))
    log_var_a = 0.1 * be.randn((num_visible_units,))
    log_var_b = 0.1 * be.randn((num_hidden_units,))
    W = be.randn((num_visible_units, num_hidden_units))

    rbm.layers[0].params.loc[:] = a
    rbm.layers[1].params.loc[:] = b
    rbm.layers[0].params.log_var[:] = log_var_a
    rbm.layers[1].params.log_var[:] = log_var_b
    rbm.weights[0].params.matrix[:] = W

    # generate a random batch of data
    vdata = rbm.layers[0].random((batch_size, num_visible_units))
    visible_var = be.exp(log_var_a)
    vdata_scaled = vdata / be.broadcast(visible_var, vdata)

    # compute the mean of the hidden layer
    hid_mean = rbm.layers[1].conditional_mean(
        [vdata_scaled], [rbm.weights[0].W()])
    hidden_var = be.exp(log_var_b)
    hid_mean_scaled = rbm.layers[1].rescale(hid_mean)

    # compute the derivatives
    d_vis_loc = -be.mean(vdata_scaled, axis=0)
    d_vis_logvar = -0.5 * be.mean(be.square(be.subtract(a, vdata)), axis=0)
    d_vis_logvar += be.batch_dot(hid_mean_scaled, be.transpose(W), vdata,
                                 axis=0) / len(vdata)
    d_vis_logvar /= visible_var

    d_hid_loc = -be.mean(hid_mean_scaled, axis=0)

    d_hid_logvar = -0.5 * be.mean(be.square(hid_mean - be.broadcast(b, hid_mean)), axis=0)
    d_hid_logvar += be.batch_dot(vdata_scaled, W, hid_mean,
                                 axis=0) / len(hid_mean)
    d_hid_logvar /= hidden_var

    d_W = -be.batch_outer(vdata_scaled, hid_mean_scaled) / len(vdata_scaled)

    # compute the derivatives using the layer functions
    vis_derivs = rbm.layers[0].derivatives(vdata, [hid_mean_scaled],
                                            [rbm.weights[0].W_T()])

    hid_derivs = rbm.layers[1].derivatives(hid_mean, [vdata_scaled],
                                           [rbm.weights[0].W()])

    weight_derivs = rbm.weights[0].derivatives(vdata_scaled, hid_mean_scaled)

    assert be.allclose(d_vis_loc, vis_derivs.loc), \
    "derivative of visible loc wrong in gaussian-gaussian rbm"

    assert be.allclose(d_hid_loc, hid_derivs.loc), \
    "derivative of hidden loc wrong in gaussian-gaussian rbm"

    assert be.allclose(d_vis_logvar, vis_derivs.log_var, rtol=1e-05, atol=1e-01), \
    "derivative of visible log_var wrong in gaussian-gaussian rbm"

    assert be.allclose(d_hid_logvar, hid_derivs.log_var, rtol=1e-05, atol=1e-01), \
    "derivative of hidden log_var wrong in gaussian-gaussian rbm"

    assert be.allclose(d_W, weight_derivs.matrix), \
    "derivative of weights wrong in gaussian-gaussian rbm"


if __name__ == "__main__":
    pytest.main([__file__])<|MERGE_RESOLUTION|>--- conflicted
+++ resolved
@@ -346,12 +346,8 @@
         cop = deepcopy(rbm)
         lr_mul = partial(be.tmul, lr)
         for i in range(rbm.num_layers):
-<<<<<<< HEAD
-            cop.layers[i].params = \
-                be.mapzip(be.add, rbm.layers[i].params,
-=======
+
             cop.layers[i].params = be.mapzip(be.add, rbm.layers[i].params,
->>>>>>> c225e727
                           be.apply(lr_mul, grad.layers[i]))
 
         m, TFE_next = cop.TAP_free_energy(None, init_lr=0.1, tol=1e-7, max_iters=50)
